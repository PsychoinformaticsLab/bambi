name: Buld and publish documentation

on:
  push:
    branches:
      - master
  pull_request:

jobs:
  build:
    runs-on: ubuntu-latest
    strategy:
      fail-fast: false
    steps:
<<<<<<< HEAD
      - name: Checkout Source
        uses: actions/checkout@v2
        with:
          # require all of history to see all tagged versions' docs
          fetch-depth: 0

      - name: Set up Python ${{ matrix.python-version }}
        uses: actions/setup-python@v2
        with:
          python-version: 3.7

      - name: Install Dependencies
        run: |
          python -m pip install --upgrade pip
          pip install -r requirements.txt
          pip install -r dev-requirements.txt
          python setup.py build
          python setup.py install

      - name: Checkout gh-pages
        # As we already did a deploy of gh-pages above, it is guaranteed to be there
        # so check it out so we can selectively build docs below
        uses: actions/checkout@v2
        with:
          ref: gh-pages
          path: docs/_build/html

      - name: Test Build Docs
        if: github.ref != 'refs/heads/master' && ! startsWith(github.ref, 'refs/tags')
        run: |
          BUILDDIR=_build/html/master make -C docs/ local

      - name: Build Docs
        if: github.ref == 'refs/heads/master' || startsWith(github.ref, 'refs/tags')
        # Use the args we normally pass to sphinx-build, but run sphinx-multiversion
        run: |
          sphinx-multiversion docs docs/_build/html
          touch docs/_build/html/.nojekyll
          cp docs/_assets/gh-pages-redirect.html docs/_build/html/index.html

      - name: Publish Docs to gh-pages
        # Only once from master or a tag
        if: github.ref == 'refs/heads/master' || startsWith(github.ref, 'refs/tags')
        # We pin to the SHA, not the tag, for security reasons.
        # https://docs.github.com/en/free-pro-team@latest/actions/learn-github-actions/security-hardening-for-github-actions#using-third-party-actions
        uses: peaceiris/actions-gh-pages@bbdfb200618d235585ad98e965f4aafc39b4c501  # v3.7.3
        with:
          github_token: ${{ secrets.GITHUB_TOKEN }}
          publish_dir: docs/_build/html
          keep_files: true
=======
    - uses: actions/checkout@v2
    
    - name: Install git 
      run: |
        apt-get install -y git
        git --version

    # Example of using a custom build-command.
    - uses: ammaraskar/sphinx-action@master
      with:
        pre-build-command: python -m pip install -r requirements.txt -r requirements-dev.txt
        build-command: "sphinx-multiversion . ./_build/html"
        docs-folder: "docs/"

    # Great extra actions to compose with:
    # Create an artifact of the html output.
    - uses: actions/upload-artifact@v1
      with:
        name: DocumentationHTML
        path: docs/_build/html/

    # Publish built docs to gh-pages branch.
    # ===============================
    - name: Commit documentation changes
      run: |
        git clone https://github.com/bambinos/bambi.git --branch gh-pages --single-branch gh-pages
        cp docs/_assets/gh-pages-redirect.html docs/_build/index.html
        cp -r docs/_build/html/* gh-pages/
        cd gh-pages
        touch .nojekyll
        git config --local user.email "action@github.com"
        git config --local user.name "GitHub Action"
        git add .
        git commit -m "Update documentation" -a || true
        # The above command will fail if no changes were present, so we ignore
        # that.

    - name: Push changes
      uses: ad-m/github-push-action@master
      with:
        branch: gh-pages
        directory: gh-pages
        github_token: ${{ secrets.GITHUB_TOKEN }}
    # ===============================
>>>>>>> b7c49a4f
<|MERGE_RESOLUTION|>--- conflicted
+++ resolved
@@ -12,7 +12,6 @@
     strategy:
       fail-fast: false
     steps:
-<<<<<<< HEAD
       - name: Checkout Source
         uses: actions/checkout@v2
         with:
@@ -62,50 +61,4 @@
         with:
           github_token: ${{ secrets.GITHUB_TOKEN }}
           publish_dir: docs/_build/html
-          keep_files: true
-=======
-    - uses: actions/checkout@v2
-    
-    - name: Install git 
-      run: |
-        apt-get install -y git
-        git --version
-
-    # Example of using a custom build-command.
-    - uses: ammaraskar/sphinx-action@master
-      with:
-        pre-build-command: python -m pip install -r requirements.txt -r requirements-dev.txt
-        build-command: "sphinx-multiversion . ./_build/html"
-        docs-folder: "docs/"
-
-    # Great extra actions to compose with:
-    # Create an artifact of the html output.
-    - uses: actions/upload-artifact@v1
-      with:
-        name: DocumentationHTML
-        path: docs/_build/html/
-
-    # Publish built docs to gh-pages branch.
-    # ===============================
-    - name: Commit documentation changes
-      run: |
-        git clone https://github.com/bambinos/bambi.git --branch gh-pages --single-branch gh-pages
-        cp docs/_assets/gh-pages-redirect.html docs/_build/index.html
-        cp -r docs/_build/html/* gh-pages/
-        cd gh-pages
-        touch .nojekyll
-        git config --local user.email "action@github.com"
-        git config --local user.name "GitHub Action"
-        git add .
-        git commit -m "Update documentation" -a || true
-        # The above command will fail if no changes were present, so we ignore
-        # that.
-
-    - name: Push changes
-      uses: ad-m/github-push-action@master
-      with:
-        branch: gh-pages
-        directory: gh-pages
-        github_token: ${{ secrets.GITHUB_TOKEN }}
-    # ===============================
->>>>>>> b7c49a4f
+          keep_files: true