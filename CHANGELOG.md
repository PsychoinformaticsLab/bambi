--- conflicted
+++ resolved
@@ -11,12 +11,8 @@
 ### Maintenance and fixes
 
 * Moved the `tests` directory to the root of the repository (#607)
-<<<<<<< HEAD
 * Don't pass `dims` to the response of the likelihood distribution anymore (#629)
-* Make more usage of the `pyproject.toml` config file to distribute the package (#631)
-=======
 * Remove requirements.txt and replace with `pyproject.toml` config file to distribute the package (#631)
->>>>>>> 660c55a8
 
 ### Documentation
 
