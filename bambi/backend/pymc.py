--- conflicted
+++ resolved
@@ -52,14 +52,9 @@
         self.model = None
         self.spec = None
         self.components = {}
-<<<<<<< HEAD
         self.response_component = None
-        self.bayeux_methods = _get_bayeux_methods()
-        self.pymc_methods = {"mcmc": ["mcmc"], "vi": ["vi"]}
-=======
         self.bayeux_methods = inference_methods.names["bayeux"]
         self.pymc_methods = inference_methods.names["pymc"]
->>>>>>> f36f4345
 
     def build(self, spec):
         """Compile the PyMC model from an abstract model specification.
@@ -370,12 +365,8 @@
 
         Mainly for pedagogical use, provides reasonable results for approximately
         Gaussian posteriors. The approximation can be very poor for some models
-<<<<<<< HEAD
         like hierarchical ones. Use `mcmc`, `vi`, or JAX based MCMC methods
         for better approximations.
-=======
-        like hierarchical ones. Use MCMC or VI methods for better approximations.
->>>>>>> f36f4345
 
         Parameters
         ----------
