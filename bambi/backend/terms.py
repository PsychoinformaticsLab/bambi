import numpy as np
import pymc as pm
import aesara.tensor as at

from bambi.backend.utils import has_hyperprior, get_distribution
from bambi.families.multivariate import Categorical, Multinomial
from bambi.families.univariate import Beta, Binomial, Gamma
from bambi.priors import Prior


class CommonTerm:
    """Representation of a common effects term in PyMC

    An object that builds the PyMC distribution for a common effects term. It also contains the
    coordinates that we then add to the model.

    Parameters
    ----------
    term: bambi.terms.Term
        An object representing a common effects term.
    """

    def __init__(self, term):
        self.term = term
        self.coords = self.get_coords()

    def build(self, spec):
        data = self.term.data
        label = self.name
        dist = self.term.prior.name
        args = self.term.prior.args
        distribution = get_distribution(dist)

        # Dims of the response variable
        response_dims = []
        if isinstance(spec.family, (Categorical, Multinomial)):
            response_dims = list(spec.response.pymc_coords)
            response_dims_n = len(spec.response.pymc_coords[response_dims[0]])

            # Arguments may be of shape (a,) but we need them to be of shape (a, b)
            # a: length of predictor coordinates
            # b: length of response coordinates
            for key, value in args.items():
                if value.ndim == 1:
                    args[key] = np.hstack([value[:, np.newaxis]] * response_dims_n)

        dims = list(self.coords) + response_dims
        if dims:
            coef = distribution(label, dims=dims, **args)
        else:
            coef = distribution(label, shape=data.shape[1], **args)

        # Prepends one dimension if response is multivariate categorical and predictor is 1d
        if response_dims and len(dims) == 1:
            coef = coef[np.newaxis, :]

        return coef, data

    def get_coords(self):
        coords = {}
        if self.term.categorical:
            name = self.name + "_coord"
            coords[name] = self.term.term.levels
        # Not categorical but multi-column, like when we use splines
        elif self.term.data.shape[1] > 1:
            name = self.name + "_coord"
            coords[name] = list(range(self.term.data.shape[1]))
        return coords

    @property
    def name(self):
        if self.term.alias:
            return self.term.alias
        return self.term.name


class GroupSpecificTerm:
    """Representation of a group specific effects term in PyMC

    Creates an object that builds the PyMC distribution for a group specific effect. It also
    contains the coordinates that we then add to the model.

    Parameters
    ----------
    term: bambi.terms.GroupSpecificTerm
        An object representing a group specific effects term.
    noncentered: bool
        Specifies if we use non-centered parametrization of group-specific effects.
    """

    def __init__(self, term, noncentered):
        self.term = term
        self.noncentered = noncentered
        self.coords = self.get_coords()

    def build(self, spec):
        label = self.name
        dist = self.term.prior.name
        kwargs = self.term.prior.args
        predictor = self.term.predictor.squeeze()

        # Dims of the response variable (e.g. categorical)
        response_dims = []
        if isinstance(spec.family, (Categorical, Multinomial)):
            response_dims = list(spec.response.pymc_coords)

        dims = list(self.coords) + response_dims
        # Squeeze ensures we don't have a shape of (n, 1) when we mean (n, )
        # This happens with categorical predictors with two levels and intercept.
        coef = self.build_distribution(dist, label, dims=dims, **kwargs).squeeze()
        coef = coef[self.term.group_index]

        return coef, predictor

    def get_coords(self):
        coords = {}

        # Use the name of the alias if there's an alias
        if self.term.alias:
            expr, factor = self.term.alias, self.term.alias
        else:
            expr, factor = self.term.name.split("|")

        # The group is always a coordinate we add to the model.
        coords[factor + "_coord_group_factor"] = self.term.groups

        if self.term.categorical:
            name = expr + "_coord_group_expr"
            levels = self.term.term.expr.levels
            coords[name] = levels
        return coords

    def build_distribution(self, dist, label, **kwargs):
        """Build and return a PyMC Distribution."""
        dist = get_distribution(dist)

        if "dims" in kwargs:
            group_dim = [dim for dim in kwargs["dims"] if dim.endswith("_group_expr")]
            kwargs = {
                k: self.expand_prior_args(k, v, label, dims=group_dim) for (k, v) in kwargs.items()
            }
        else:
            kwargs = {k: self.expand_prior_args(k, v, label) for (k, v) in kwargs.items()}

        if self.noncentered and has_hyperprior(kwargs):
            sigma = kwargs["sigma"]
            offset = pm.Normal(label + "_offset", mu=0, sigma=1, dims=kwargs["dims"])
            return pm.Deterministic(label, offset * sigma, dims=kwargs["dims"])
        return dist(label, **kwargs)

    def expand_prior_args(self, key, value, label, **kwargs):
        # kwargs are used to pass 'dims' for group specific terms.
        if isinstance(value, Prior):
            # If there's an alias for the hyperprior, use it.
            key = self.term.hyperprior_alias.get(key, key)
            return self.build_distribution(value.name, f"{label}_{key}", **value.args, **kwargs)
        return value

    @property
    def name(self):
        if self.term.alias:
            return self.term.alias
        return self.term.name


class InterceptTerm:
    """Representation of an intercept term in a PyMC model.

    Parameters
    ----------
    term: bambi.terms.Term
        An object representing the intercept. This has ``.kind == "intercept"``
    """

    def __init__(self, term):
        self.term = term

    def build(self, spec):
        dist = get_distribution(self.term.prior.name)
        label = self.name
        # Pre-pends one dimension if response is multi-categorical
        if isinstance(spec.family, (Categorical, Multinomial)):
            dims = list(spec.response.pymc_coords)
            dist = dist(label, dims=dims, **self.term.prior.args)[np.newaxis, :]
        else:
            # NOTE: Intercept only models with shape=1 don't work anymore
            #       It seems that 'shape=1' is not needed anymore?
            # dist = dist(label, shape=1, **self.term.prior.args)
            dist = dist(label, **self.term.prior.args)
        return dist

    @property
    def name(self):
        if self.term.alias:
            return self.term.alias
        return self.term.name


class ResponseTerm:
    """Representation of a response term in a PyMC model.

    Parameters
    ----------
    term : bambi.terms.ResponseTerm
        The response term as represented in Bambi.
    family : bambi.famlies.Family
        The model family.
    """

    def __init__(self, term, family):
        self.term = term
        self.family = family

    def build(self, nu, invlinks):
        """Create and return the response distribution for the PyMC model.

        nu : aesara.tensor.var.TensorVariable
            The linear predictor in the PyMC model.
        invlinks : dict
            A dictionary where names are names of inverse link functions and values are functions
            that can operate with Aesara tensors.
        """
        data = self.term.data.squeeze()

        # Take the inverse link function that maps from linear predictor to the mean of likelihood
        if self.family.link.name in invlinks:
            linkinv = invlinks[self.family.link.name]
        else:
            linkinv = self.family.link.linkinv_backend

        # Add column of zeros to the linear predictor for the reference level (the first one)
        if isinstance(self.family, (Categorical, Multinomial)):
            # Make sure intercept-only models work
            nu = np.ones((data.shape[0], 1)) * nu
            nu = at.concatenate([np.zeros((data.shape[0], 1)), nu], axis=1)

        # Add mean parameter and observed data
        kwargs = {self.family.likelihood.parent: linkinv(nu), "observed": data}

        # Add auxiliary parameters
        kwargs = self.build_auxiliary_parameters(kwargs)

        # Build the response distribution
        dist = self.build_response_distribution(kwargs)

        return dist

    def build_auxiliary_parameters(self, kwargs):
        # Build priors for the auxiliary parameters in the likelihood (e.g. sigma in Gaussian)
        if self.family.likelihood.priors:
            for key, value in self.family.likelihood.priors.items():

                # Use the alias if there's one
                if key in self.family.aliases:
                    label = self.family.aliases[key]
                else:
                    label = f"{self.name}_{key}"

                if isinstance(value, Prior):
                    dist = get_distribution(value.name)
                    kwargs[key] = dist(label, **value.args)
                else:
                    kwargs[key] = value
        return kwargs

    def build_response_distribution(self, kwargs):
        # Get likelihood distribution
        dist = get_distribution(self.family.likelihood.name)

        # Handle some special cases
        if isinstance(self.family, Beta):
            # Beta distribution in PyMC uses alpha and beta, but we have mu and kappa.
            # alpha = mu * kappa
            # beta = (1 - mu) * kappa
            alpha = kwargs["mu"] * kwargs["kappa"]
            beta = (1 - kwargs["mu"]) * kwargs["kappa"]
            return dist(self.name, alpha=alpha, beta=beta, observed=kwargs["observed"])

        if isinstance(self.family, Binomial):
            successes = kwargs["observed"][:, 0].squeeze()
            trials = kwargs["observed"][:, 1].squeeze()
            return dist(self.name, p=kwargs["p"], observed=successes, n=trials)

        if isinstance(self.family, Gamma):
            # Gamma distribution is specified using mu and sigma, but we request prior for alpha.
            # We build sigma from mu and alpha.
            sigma = kwargs["mu"] / (kwargs["alpha"] ** 0.5)
            return dist(self.name, mu=kwargs["mu"], sigma=sigma, observed=kwargs["observed"])

        if isinstance(self.family, Multinomial):
<<<<<<< HEAD
            n = kwargs["observed"].sum(axis=1)[:, np.newaxis]
            
=======
            n = kwargs["observed"].sum(axis=1)
>>>>>>> 921bd440
            return dist(self.name, p=kwargs["p"], observed=kwargs["observed"], n=n)

        return dist(self.name, **kwargs)

    @property
    def name(self):
        if self.term.alias:
            return self.term.alias
        return self.term.name<|MERGE_RESOLUTION|>--- conflicted
+++ resolved
@@ -288,12 +288,7 @@
             return dist(self.name, mu=kwargs["mu"], sigma=sigma, observed=kwargs["observed"])
 
         if isinstance(self.family, Multinomial):
-<<<<<<< HEAD
-            n = kwargs["observed"].sum(axis=1)[:, np.newaxis]
-            
-=======
             n = kwargs["observed"].sum(axis=1)
->>>>>>> 921bd440
             return dist(self.name, p=kwargs["p"], observed=kwargs["observed"], n=n)
 
         return dist(self.name, **kwargs)
