--- conflicted
+++ resolved
@@ -36,15 +36,7 @@
         data = self.term.data
         label = self.name
         args = self.term.prior.args
-<<<<<<< HEAD
-
-        if self.term.prior.fn is not None:
-            distribution = self.term.prior.fn
-        else:
-            distribution = get_distribution(self.term.prior.name)
-=======
         distribution = get_distribution_from_prior(self.term.prior)
->>>>>>> 1ce64052
 
         # Dims of the response variable
         response_dims = []
