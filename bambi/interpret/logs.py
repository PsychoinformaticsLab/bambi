--- conflicted
+++ resolved
@@ -4,12 +4,7 @@
 
 
 def log_interpret_defaults(func):
-<<<<<<< HEAD
-    """
-    Decorator for functions that compute default values
-=======
     """Decorator for functions that compute default values.
->>>>>>> 7a18fb9a
 
     Logs output to console if `bmb.config["INTERPRET_VERBOSE"] = True` and when
     default values are computed for the variable of interest, i.e., 'contrast'
