--- conflicted
+++ resolved
@@ -692,7 +692,6 @@
             to_drop = [dim for dim in idata.prior.dims if dim.endswith("_dim_0")]
             idata.prior = idata.prior.squeeze(to_drop).reset_coords(to_drop, drop=True)
 
-<<<<<<< HEAD
         prior = {k: v[np.newaxis] for k, v in pps.items()}
 
         coords = {}
@@ -715,11 +714,6 @@
                 "modeling_interface_version": __version__,
             },
         )
-=======
-        for group in idata.groups():
-            getattr(idata, group).attrs["modeling_interface"] = "bambi"
-            getattr(idata, group).attrs["modeling_interface_version"] = __version__
->>>>>>> b6300832
 
         return idata
 
