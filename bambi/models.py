--- conflicted
+++ resolved
@@ -694,7 +694,14 @@
             to_drop = [dim for dim in idata.prior.dims if dim.endswith("_dim_0")]
             idata.prior = idata.prior.squeeze(to_drop).reset_coords(to_drop, drop=True)
 
-<<<<<<< HEAD
+        response_name = self.response.name
+        if response_name in pps:
+            prior_predictive = {response_name: pps.pop(response_name)[np.newaxis]}
+            observed_data = {response_name: self.response.data.squeeze()}
+        else:
+            prior_predictive = {}
+            observed_data = {}
+
         prior = {k: v[np.newaxis] for k, v in pps.items()}
 
         coords = {}
@@ -717,11 +724,6 @@
                 "modeling_interface_version": __version__,
             },
         )
-=======
-        for group in idata.groups():
-            getattr(idata, group).attrs["modeling_interface"] = "bambi"
-            getattr(idata, group).attrs["modeling_interface_version"] = __version__
->>>>>>> 8466eb26
 
         return idata
 
