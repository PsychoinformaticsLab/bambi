# pylint: disable=no-name-in-module
# pylint: disable=too-many-lines
import functools
import logging
import operator

from copy import deepcopy

import numpy as np
import pandas as pd
import pymc3 as pm

from arviz.plots import plot_posterior
from arviz.data import from_dict

from formulae import design_matrices

from .backend import PyMC3Model
from .defaults import get_default_prior, get_builtin_family
from .families import Family, univariate, multivariate
from .priors import Prior, PriorScaler, PriorScalerMLE
from .terms import GroupSpecificTerm, ResponseTerm, Term
from .utils import check_full_rank, listify
from .version import __version__

_log = logging.getLogger("bambi")


class Model:
    """Specification of model class.

    Parameters
    ----------
    formula : str
        A model description written using the formula syntax from the ``formulae`` library.
    data : pandas.DataFrame or str
        The dataset to use. Either a pandas ``DataFrame``, or the name of the file containing
        the data, which will be passed to ``pd.read_csv()``.
    family : str or bambi.families.Family
        A specification of the model family (analogous to the family object in R). Either
        a string, or an instance of class ``bambi.families.Family``. If a string is passed, a
        family with the corresponding name must be defined in the defaults loaded at ``Model``
        initialization. Valid pre-defined families are ``"bernoulli"``, ``"beta"``,
        ``"binomial"``, ``"categorical"``, ``"gamma"``, ``"gaussian"``, ``"negativebinomial"``,
        ``"poisson"``, ``"t"``, and ``"wald"``. Defaults to ``"gaussian"``.
    priors : dict
        Optional specification of priors for one or more terms. A dictionary where the keys are
        the names of terms in the model, "common" or "group_specific" and the values are
        instances of class ``Prior`` when ``automatic_priors`` is ``"default"``, or either
        ``Prior``, ``int``, ``float``, or ``str`` when ``automatic_priors`` is ``"mle"``.
    link : str
        The name of the link function to use. Valid names are ``"cloglog"``, ``"identity"``,
        ``"inverse_squared"``, ``"inverse"``, ``"log"``, ``"logit"``, ``"probit"``, and
        ``"softmax"``. Not all the link functions can be used with all the families.
    categorical : str or list
        The names of any variables to treat as categorical. Can be either a single variable
        name, or a list of names. If categorical is ``None``, the data type of the columns in
        the ``data`` will be used to infer handling. In cases where numeric columns are
        to be treated as categoricals (e.g., group specific factors coded as numerical IDs),
        explicitly passing variable names via this argument is recommended.
    potentials : A list of 2-tuples.
        Optional specification of potentials. A potential is an arbitrary expression added to the
        likelihood, this is generally useful to add constrains to models, that are difficult to
        express otherwise. The first term of a 2-tuple is the name of a variable in the model, the
        second a lambda function expressing the desired constraint.
        If a constraint involves n variables, you can pass n 2-tuples or pass a tuple which first
        element is a n-tuple and second element is a lambda function with n arguments. The number
        and order of the lambda function has to match the number and order of the variables names.
    dropna : bool
        When ``True``, rows with any missing values in either the predictors or outcome are
        automatically dropped from the dataset in a listwise manner.
    auto_scale : bool
        If ``True`` (default), priors are automatically rescaled to the data
        (to be weakly informative) any time default priors are used. Note that any priors
        explicitly set by the user will always take precedence over default priors.
    automatic_priors: str
        An optional specification to compute/scale automatic priors. ``"default"`` means to use
        a method inspired on the R rstanarm library. ``"mle"`` means to use old default priors in
        Bambi that rely on maximum likelihood estimations obtained via the statsmodels library.
    noncentered : bool
        If ``True`` (default), uses a non-centered parameterization for normal hyperpriors on
        grouped parameters. If ``False``, naive (centered) parameterization is used.
    priors_cor : dict
        An optional value for eta in the LKJ prior for the correlation matrix of group-specific
        terms. Keys in the dictionary indicate the groups, and values indicate the value of eta.
        This is a very experimental feature. Defaults to ``None``, which means priors for the
        group-specific terms are independent.
    taylor : int
        Order of Taylor expansion to use in approximate variance when constructing the default
        priors when ``automatic_priors`` is ``"mle"``. Should be between 1 and 13. Lower values are
        less accurate, tending to undershoot the correct prior width, but are faster to compute and
        more stable. Odd-numbered values tend to work better. Defaults to 5 for Normal models and
        1 for non-Normal models. Values higher than the defaults are generally not recommended as
        they can be unstable.
    """

    # pylint: disable=too-many-instance-attributes
    def __init__(
        self,
        formula,
        data,
        family="gaussian",
        priors=None,
        link=None,
        categorical=None,
        potentials=None,
        dropna=False,
        auto_scale=True,
        automatic_priors="default",
        noncentered=True,
        priors_cor=None,
        taylor=None,
    ):
        # attributes that are set later
        self.terms = {}
        self.built = False  # build()
        self._backend_name = None

        # build() will loop over this, calling _set_priors()
        self._added_priors = {}

        self._design = None
        self.formula = None
        self.response = None  # _add_response()
        self.family = None  # _add_response()
        self.backend = None  # _set_backend()
        self.priors_cor = {}  # _add_priors_cor()

        self.auto_scale = auto_scale
        self.dropna = dropna
        self.taylor = taylor
        self.noncentered = noncentered
        self.potentials = potentials

        # Read and clean data
        if isinstance(data, str):
            data = pd.read_csv(data, sep=None, engine="python")
        elif not isinstance(data, pd.DataFrame):
            raise ValueError("'data' must be a string with a path to a .csv or a pandas DataFrame.")

        # Object columns converted to category by default.
        obj_cols = data.select_dtypes(["object"]).columns
        data[obj_cols] = data[obj_cols].apply(lambda x: x.astype("category"))

        # Explicitly convert columns to category if desired--though this
        # can also be done within the formula using C().
        if categorical is not None:
            data = data.copy()
            cats = listify(categorical)
            data[cats] = data[cats].apply(lambda x: x.astype("category"))

        self.data = data

        # Handle priors
        if priors is None:
            priors = {}
        else:
            priors = deepcopy(priors)

        self.automatic_priors = automatic_priors

        # Obtain design matrices and related objects.
        na_action = "drop" if dropna else "error"
        self.formula = formula
        self._design = design_matrices(formula, data, na_action, env=1)

        if self._design.response is None:
            raise ValueError(
                "No outcome variable is set! "
                "Please specify an outcome variable using the formula interface."
            )

        self._set_family(family, link, priors)
        self._add_response(self._design.response)

        if self._design.common:
            if self.automatic_priors == "mle":
                check_full_rank(self._design.common.design_matrix)
            self._add_common(self._design.common, priors)

        if self._design.group:
            self._add_group_specific(self._design.group, priors)

        if priors_cor:
            self._add_priors_cor(priors_cor)

        # Build priors
        self._build_priors()

    def fit(
        self,
        draws=1000,
        tune=1000,
        discard_tuned_samples=True,
        omit_offsets=True,
        include_mean=False,
        method="mcmc",
        init="auto",
        n_init=50000,
        chains=None,
        cores=None,
        random_seed=None,
        **kwargs,
    ):
        """Fit the model using PyMC3.

        Parameters
        ----------
        draws: int
            The number of samples to draw from the posterior distribution. Defaults to 1000.
        tune : int
            Number of iterations to tune. Defaults to 1000. Samplers adjust the step sizes,
            scalings or similar during tuning. These tuning samples are be drawn in addition to the
            number specified in the ``draws`` argument, and will be discarded unless
            ``discard_tuned_samples`` is set to ``False``.
        discard_tuned_samples : bool
            Whether to discard posterior samples of the tune interval. Defaults to ``True``.
        omit_offsets: bool
            Omits offset terms in the ``InferenceData`` object returned when the model includes
            group specific effects. Defaults to ``True``.
        include_mean: bool
            Compute the posterior of the mean response. Defaults to ``False``.
        method: str
            The method to use for fitting the model. By default, ``"mcmc"``. This automatically
            assigns a MCMC method best suited for each kind of variables, like NUTS for continuous
            variables and Metropolis for non-binary discrete ones. Alternatively, ``"advi"``, in
            which case the model will be fitted using  automatic differentiation variational
            inference as implemented in PyMC3.
            Finally, ``"laplace"``, in which case a Laplace approximation is used and is not
            recommended other than for pedagogical use.
        init: str
            Initialization method. Defaults to ``"auto"``. The available methods are:
            * auto: Use ``"jitter+adapt_diag"`` and if this method fails it uses ``"adapt_diag"``.
            * adapt_diag: Start with a identity mass matrix and then adapt a diagonal based on the
            variance of the tuning samples. All chains use the test value (usually the prior mean)
            as starting point.
            * jitter+adapt_diag: Same as ``"adapt_diag"``, but use test value plus a uniform jitter
            in [-1, 1] as starting point in each chain.
            * advi+adapt_diag: Run ADVI and then adapt the resulting diagonal mass matrix based on
            the sample variance of the tuning samples.
            * advi+adapt_diag_grad: Run ADVI and then adapt the resulting diagonal mass matrix based
            on the variance of the gradients during tuning. This is **experimental** and might be
            removed in a future release.
            * advi: Run ADVI to estimate posterior mean and diagonal mass matrix.
            * advi_map: Initialize ADVI with MAP and use MAP as starting point.
            * map: Use the MAP as starting point. This is strongly discouraged.
            * adapt_full: Adapt a dense mass matrix using the sample covariances. All chains use the
            test value (usually the prior mean) as starting point.
            * jitter+adapt_full: Same as ``"adapt_full"``, but use test value plus a uniform jitter
            in [-1, 1] as starting point in each chain.
        n_init: int
            Number of initialization iterations. Only works for ``"advi"`` init methods.
        chains: int
            The number of chains to sample. Running independent chains is important for some
            convergence statistics and can also reveal multiple modes in the posterior. If ``None``,
            then set to either ``cores`` or 2, whichever is larger.
        cores : int
            The number of chains to run in parallel. If ``None``, it is equal to the number of CPUs
            in the system unless there are more than 4 CPUs, in which case it is set to 4.
        random_seed : int or list of ints
            A list is accepted if cores is greater than one.
        **kwargs:
            For other kwargs see the documentation for ``pymc3.sample()``.

        Returns
        -------
        An ArviZ ``InferenceData`` instance.
        """

        if not self.built:
            self.build()

        # Tell user which event is being modeled
        if isinstance(self.family, univariate.Bernoulli):
            _log.info(
                "Modeling the probability that %s==%s",
                self.response.name,
                str(self.response.success),
            )

        return self.backend.run(
            draws=draws,
            tune=tune,
            discard_tuned_samples=discard_tuned_samples,
            omit_offsets=omit_offsets,
            include_mean=include_mean,
            method=method,
            init=init,
            n_init=n_init,
            chains=chains,
            cores=cores,
            random_seed=random_seed,
            **kwargs,
        )

    def build(self):
        """Set up the model for sampling/fitting.

        Performs any steps that require access to all model terms (e.g., scaling priors on each
        term), then calls the backend's ``.build()`` method.
        """
        self.backend = PyMC3Model()
        self.backend.build(self)
        self.built = True

    def set_priors(self, priors=None, common=None, group_specific=None):
        """Set priors for one or more existing terms.

        Parameters
        ----------
        priors : dict
            Dictionary of priors to update. Keys are names of terms to update; values are the new
            priors (either a ``Prior`` instance, or an int or float that scales the default priors).
            Note that a tuple can be passed as the key, in which case the same prior will be applied
            to all terms named in the tuple.
        common : Prior, int, float or str
            A prior specification to apply to all common terms included in the model.
        group_specific : Prior, int, float or str
            A prior specification to apply to all group specific terms included in the model.
        """
        # save arguments to pass to _set_priors() at build time
        kwargs = dict(zip(["priors", "common", "group_specific"], [priors, common, group_specific]))
        self._added_priors.update(kwargs)
        # After updating, we need to rebuild priors.
        self._build_priors()
        self.built = False

    def _build_priors(self):
        """Carry out all operations related to the construction and/or scaling of priors."""
        # Set custom priors that have been passed via `Model.set_priors()`
        self._set_priors(**self._added_priors)

        # Prepare all priors
        for term in self.terms.values():
            if term.group_specific:
                kind = "group_specific"
            elif term.kind == "intercept":
                kind = "intercept"
            else:
                kind = "common"
            term.prior = prepare_prior(term.prior, kind, self.auto_scale)

        # Scale priors if there is at least one term in the model and auto_scale is True
        if self.terms and self.auto_scale:
            method = self.automatic_priors
            if method == "default":
                scaler = PriorScaler(self)
            elif method == "mle":
                if self.taylor is not None:
                    taylor = self.taylor
                else:
                    taylor = 5 if isinstance(self.family, univariate.Gaussian) else 1
                scaler = PriorScalerMLE(self, taylor=taylor)
            else:
                raise ValueError(
                    f"{method} is not a valid method for default priors. Use 'default' or 'mle'."
                )
            self.scaler = scaler
            self.scaler.scale()

    def _set_priors(self, priors=None, common=None, group_specific=None):
        """Internal version of ``set_priors()``, with same arguments.

        Runs during ``Model._build_priors()``.
        """
        # First, it constructs a `targets` dict where it store key-value (name-prior) pairs that
        # are going to be updated. Finally, the update is done in the last for loop in this method.
        targets = {}

        if common is not None:
            targets.update({name: common for name in self.common_terms})

        if group_specific is not None:
            targets.update({name: group_specific for name in self.group_specific_terms})

        if priors is not None:
            priors = deepcopy(priors)
            # Prepare priors for auxiliary parameters of the response
            family_prior = {
                name: priors.pop(name) for name in self.family.likelihood.priors if name in priors
            }
            if family_prior:
                for prior in family_prior.values():
                    prior.auto_scale = False
                self.family.likelihood.priors.update(family_prior)

            # Prepare priors for explanatory terms.
            for names, prior in priors.items():
                # In case we have tuple-keys, we loop throuh each of them.
                for name in listify(names):
                    if name not in self.terms:
                        raise ValueError(f"No terms in model match '{name}'.")
                    targets[name] = prior

        # Set priors for explanatory terms.
        for name, prior in targets.items():
            self.terms[name].prior = prior

    def _set_family(self, family, link, priors):
        """Set the Family of the model.

        Parameters
        ----------
        family : str or bambi.families.Family
            A specification of the model family (analogous to the family object in R). Either a
            string, or an instance of class ``families.Family``. If a string is passed, a family
            with the corresponding name must be defined in the defaults loaded at model
            initialization.
        link : str
            The name of the link function to use. Valid names are ``"cloglog"``, ``"identity"``,
            ``"inverse_squared"``, ``"inverse"``, ``"log"``, ``"logit"``, ``"probit"``, and
            ``"softmax"``. Not all the link functions can be used with all the families.
        priors : dict
            A dictionary with specification of priors for the parameters in the family of
            the response. Keys are names of other parameters than the mean in the family
            (i.e. they cannot be equal to ``family.parent``) and values can be an instance of class
            ``Prior``, a numeric value, or a string describing the width. In the numeric case,
            the distribution specified in the defaults will be used, and the passed value will be
            used to scale the appropriate variance parameter. Strings, which are only available when
            ``automatic_priors`` is ``"mle"``and can be one of ``"wide"``, ``"narrow"``,
            ``"medium"``, or ``"superwide"``), predefined values will be used.
        """

        # If string, get builtin family
        if isinstance(family, str):
            family = get_builtin_family(family)

        # Always ensure family is indeed instance of Family
        if not isinstance(family, Family):
            raise ValueError("'family' must be a string or a Family object.")

        # Get the names of the auxiliary parameters in the family
        aux_params = list(family.likelihood.priors)

        # Check if any of the names of the auxiliary params match the names of terms in the model
        # If that happens, raise an error.
        if aux_params and self._design.common:
            conflicts = [name for name in aux_params if name in self._design.common.terms_info]
            if conflicts:
                raise ValueError(
                    f"The prior name for {', '.join(conflicts)} conflicts with the name of a "
                    "parameter in the response distribution.\n"
                    "Please rename the term(s) to prevent an unexpected behaviour."
                )

        # Extract priors for auxiliary params
        priors = {k: v for k, v in priors.items() if k in aux_params}

        # Update auxiliary parameters
        if priors:
            for prior in priors.values():
                if isinstance(prior, Prior):
                    prior.auto_scale = False
            family.likelihood.priors.update(priors)

        # Override family's link if another is explicitly passed
        if link is not None:
            family.link = link

        self.family = family

    def set_alias(self, aliases):
        """Set aliases for the terms and auxiliary parameters in the model

        Parameters
        ----------
        aliases: dict
            A dictionary where key represents the original term name and the value is the alias.
        """
        if not isinstance(aliases, dict):
            raise ValueError(f"'aliases' must be a dictionary, not a {type(aliases)}.")

        for name, alias in aliases.items():
            if name in self.terms:
                self.terms[name].set_alias(alias)
            if name in self.family.likelihood.priors:
                self.family.set_alias(name, alias)
            if name == self.response.name:
                self.response.set_alias(alias)

            # Now add aliases for hyperpriors in group specific terms
            for term in self.group_specific_terms.values():
                if name in term.prior.args:
                    term.set_hyperprior_alias(name, alias)

        # Model needs to be rebuilt after modifying aliases
        self.built = False

    def _add_response(self, response):
        """Add a response (or outcome/dependent) variable to the model.

        Parameters
        ----------
        response : formulae.ResponseVector
            An instance of ``formulae.ResponseVector`` as returned by
            ``formulae.design_matrices()``.
        """

        if response.success is not None and not isinstance(self.family, univariate.Bernoulli):
            raise ValueError("Index notation for response is only available for 'bernoulli' family")

        if isinstance(self.family, univariate.Bernoulli):
            if not all(np.isin(response.design_vector, [0, 1])):
                raise ValueError("Numeric response must be all 0 and 1 for 'bernoulli' family.")

        self.response = ResponseTerm(response)
        self.built = False

    def _add_common(self, common, priors):
        """Add common (a.k.a. fixed) terms to the model.

        Parameters
        ----------
        common : formulae.CommonEffectsMatrix
            Representation of the design matrix for the common effects of a model. It contains all
            the necessary information to build the ``Term`` objects associated with each common
            term in the model.
        priors : dict
            Optional specification of priors for one or more terms. A dictionary where the keys are
            any of the names of the common terms in the model or ``"common"`` and the values are
            either instances of class ``Prior`` or ``int``, ``float``, or ``str`` that specify the
            width of the priors on a standardized scale.
        """
        for name, term in common.terms_info.items():
            data = common[name]
            prior = priors.pop(name, priors.get("common", None))
            if isinstance(prior, Prior):
                any_hyperprior = any(isinstance(x, Prior) for x in prior.args.values())
                if any_hyperprior:
                    raise ValueError(
                        f"Trying to set hyperprior on '{name}'. "
                        "Can't set a hyperprior on common effects."
                    )
            self.terms[name] = Term(name, term, data, prior)

    def _add_group_specific(self, group, priors):
        """Add group-specific (a.k.a. random) terms to the model.

        Parameters
        ----------
        group : formulae.GroupEffectsMatrix
            Representation of the design matrix for the group specific effects of a model. It
            contains all the necessary information to build the ``GroupSpecificTerm`` objects
            associated with each group-specific term in the model.
        priors : dict
            Optional specification of priors for one or more terms. A dictionary where the keys are
            any of the names of the group-specific terms in the model or ``"group_specific"`` and
            the values are either instances of class ``Prior`` or ``int``, ``float``, or ``str``
            that specify the width of the priors on a standardized scale.
        """
        for name, term in group.terms_info.items():
            data = group[name]
            prior = priors.pop(name, priors.get("group_specific", None))
            self.terms[name] = GroupSpecificTerm(name, term, data, prior)

    def _add_priors_cor(self, priors):
        # priors: dictionary. names are groups, values are the "eta" in the lkj prior
        groups = self._get_group_specific_groups()
        for group in groups:
            if group in priors:
                self.priors_cor[group] = priors[group]
            else:
                raise KeyError(f"The name {group} is not a group in any group-specific term.")

    def plot_priors(
        self,
        draws=5000,
        var_names=None,
        random_seed=None,
        figsize=None,
        textsize=None,
        hdi_prob=None,
        round_to=2,
        point_estimate="mean",
        kind="kde",
        bins=None,
        omit_offsets=True,
        omit_group_specific=True,
        ax=None,
    ):
        """
        Samples from the prior distribution and plots its marginals.

        Parameters
        ----------
        draws : int
            Number of draws to sample from the prior predictive distribution. Defaults to 5000.
        var_names : str or list
            A list of names of variables for which to compute the posterior predictive
            distribution. Defaults to ``None`` which means to include both observed and
            unobserved RVs.
        random_seed : int
            Seed for the random number generator.
        figsize: tuple
            Figure size. If ``None`` it will be defined automatically.
        textsize: float
            Text size scaling factor for labels, titles and lines. If ``None`` it will be
            autoscaled based on ``figsize``.
        hdi_prob: float or str
            Plots highest density interval for chosen percentage of density.
            Use ``"hide"`` to hide the highest density interval. Defaults to 0.94.
        round_to: int
            Controls formatting of floats. Defaults to 2 or the integer part, whichever is bigger.
        point_estimate: str
            Plot point estimate per variable. Values should be ``"mean"``, ``"median"``, ``"mode"``
            or ``None``. Defaults to ``"auto"`` i.e. it falls back to default set in
            ArviZ's rcParams.
        kind: str
            Type of plot to display (``"kde"`` or ``"hist"``) For discrete variables this argument
            is ignored and a histogram is always used.
        bins: integer or sequence or "auto"
            Controls the number of bins, accepts the same keywords ``matplotlib.pyplot.hist()``
            does. Only works if ``kind == "hist"``. If ``None`` (default) it will use ``"auto"``
            for continuous variables and ``range(xmin, xmax + 1)`` for discrete variables.
        omit_offsets: bool
            Whether to omit offset terms in the plot. Defaults to ``True``.
        omit_group_specific: bool
            Whether to omit group specific effects in the plot. Defaults to ``True``.
        ax: numpy array-like of matplotlib axes or bokeh figures
            A 2D array of locations into which to plot the densities. If not supplied, ArviZ will
            create its own array of plot areas (and return it).
        **kwargs
            Passed as-is to ``matplotlib.pyplot.hist()`` or ``matplotlib.pyplot.plot()`` function
            depending on the value of ``kind``.

        Returns
        -------
        axes: matplotlib axes
        """
        if not self.built:
            raise ValueError(
                "Cannot plot priors until model is built!! "
                "Call .build() to build the model or .fit() to build and sample from the posterior."
            )

        unobserved_rvs_names = []
        flat_rvs = []
        for unobserved in self.backend.model.unobserved_RVs:
            if "Flat" in unobserved.__str__():
                flat_rvs.append(unobserved.name)
            else:
                unobserved_rvs_names.append(unobserved.name)
        if var_names is None:
            var_names = pm.util.get_default_varnames(
                unobserved_rvs_names, include_transformed=False
            )
        else:
            flat_rvs = [fv for fv in flat_rvs if fv in var_names]
            var_names = [vn for vn in var_names if vn not in flat_rvs]

        if flat_rvs:
            _log.info(
                "Variables %s have flat priors, and hence they are not plotted", ", ".join(flat_rvs)
            )

        if omit_offsets:
            var_names = [name for name in var_names if not name.endswith("_offset")]

        if omit_group_specific:
            omitted = list(self.group_specific_terms)
            var_names = [vn for vn in var_names if vn not in omitted]

        axes = None
        if var_names:
            # Sort variable names so Intercept is in the beginning
            if "Intercept" in var_names:
                var_names.insert(0, var_names.pop(var_names.index("Intercept")))
            pps = self.prior_predictive(draws=draws, var_names=var_names, random_seed=random_seed)

            axes = plot_posterior(
                pps,
                group="prior",
                figsize=figsize,
                textsize=textsize,
                hdi_prob=hdi_prob,
                round_to=round_to,
                point_estimate=point_estimate,
                kind=kind,
                bins=bins,
                ax=ax,
            )
        return axes

    def prior_predictive(self, draws=500, var_names=None, omit_offsets=True, random_seed=None):
        """
        Generate samples from the prior predictive distribution.

        Parameters
        ----------
        draws : int
            Number of draws to sample from the prior predictive distribution. Defaults to 500.
        var_names : str or list
            A list of names of variables for which to compute the prior predictive distribution.
            Defaults to ``None`` which means both observed and unobserved RVs.
        random_seed : int
            Seed for the random number generator.

        Returns
        -------
        InferenceData
            ``InferenceData`` object with the groups ``prior``, ``prior_predictive`` and
            ``observed_data``.
        """
        if var_names is None:
            variables = self.backend.model.unobserved_RVs + self.backend.model.observed_RVs
            variables_names = [v.name for v in variables]
            var_names = pm.util.get_default_varnames(variables_names, include_transformed=False)

        if omit_offsets:
            var_names = [name for name in var_names if not name.endswith("_offset")]

        pps_ = pm.sample_prior_predictive(
            samples=draws, var_names=var_names, model=self.backend.model, random_seed=random_seed
        )
        # pps_ keys are not in the same order as `var_names` because `var_names` is converted
        # to set within pm.sample_prior_predictive()

        pps = {}
        for name in var_names:
            if name in self.terms and self.terms[name].categorical:
                pps[name] = pps_[name]
            else:
                pps[name] = pps_[name].squeeze()

        response_name = self.response.name
        if response_name in pps:
            prior_predictive = {response_name: pps.pop(response_name)[np.newaxis]}
            observed_data = {response_name: self.response.data.squeeze()}
        else:
            prior_predictive = {}
            observed_data = {}

        prior = {k: v[np.newaxis] for k, v in pps.items()}

        coords = {}
        dims = {}
        for name in var_names:
            if name in self.terms:
                coords.update(**self.terms[name].pymc_coords)
                dims[name] = list(self.terms[name].pymc_coords.keys())

        idata = from_dict(
            prior_predictive=prior_predictive,
            prior=prior,
            observed_data=observed_data,
            coords=coords,
            dims=dims,
            attrs={
                "inference_library": self.backend.name,
                "inference_library_version": self.backend.name,
                "modeling_interface": "bambi",
                "modeling_interface_version": __version__,
            },
        )

        return idata

    # pylint: disable=protected-access
    def predict(self, idata, kind="mean", data=None, draws=None, inplace=True):
        """Predict method for Bambi models

        Obtains in-sample and out-of-sample predictions from a fitted Bambi model.

        Parameters
        ----------
        idata : InferenceData
            The ``InferenceData`` instance returned by ``.fit()``.
        kind: str
            Indicates the type of prediction required. Can be ``"mean"`` or ``"pps"``. The
            first returns draws from the posterior distribution of the mean, while the latter
            returns the draws from the posterior predictive distribution
            (i.e. the posterior probability distribution for a new observation).
            Defaults to ``"mean"``.
        data: pandas.DataFrame or None
            An optional data frame with values for the predictors that are used to obtain
            out-of-sample predictions. If omitted, the original dataset is used.
        draws: None
            The number of random draws per chain. Only used if ``kind="pps"``. Not recommended
            unless more than ndraws times nchains posterior predictive samples are needed.
            Defaults to ``None`` which means ndraws draws are obtained.
        inplace: bool
            If ``True`` it will modify ``idata`` in-place. Otherwise, it will return a copy of
            ``idata`` with the predictions added. If ``kind="mean"``, a new variable ending in
            ``"_mean"`` is added to the ``posterior`` group. If ``kind="pps"``, it appends a
            ``posterior_predictive`` group to ``idata``. If any of these already exist, it will be
            overwritten.

        Returns
        -------
        InferenceData or None
        """

        if kind not in ["mean", "pps"]:
            raise ValueError("'kind' must be one of 'mean' or 'pps'")

        linear_predictor = 0
        X = None
        Z = None

        chain_n = len(idata.posterior.coords.get("chain"))
        draw_n = len(idata.posterior.coords.get("draw"))
        posterior = idata.posterior
        draws = draw_n if draws is None else draws
        in_sample = data is None

        if not inplace:
            idata = deepcopy(idata)

        # Create design matrices
        if self._design.common:
            if in_sample:
                X = self._design.common.design_matrix
            else:
                X = self._design.common._evaluate_new_data(data).design_matrix

        if self._design.group:
            if in_sample:
                Z = self._design.group.design_matrix
            else:
                Z = self._design.group._evaluate_new_data(data).design_matrix

        # Contribution due to common terms
        if X is not None:
            beta_x_list = []
            term_names = list(self.common_terms)
            if self.intercept_term:
                term_names.insert(0, "Intercept")

            for name in term_names:
                values = posterior[name].values
                shape = values.shape
                # 1-dimensional predictors (the great majority: a single slope or intercept)
                if len(shape) == 2:
                    shape = (shape[0] * shape[1], 1)
                # 2-dimensional predictors (e.g. spline basis and multivariate models)
                else:
                    if isinstance(self.family, multivariate.Categorical):
                        # Basis splines, categorical predictors, etc. may have more than one column.
                        response_n = len(self.response.levels) - 1
                        p = np.prod(shape[2:]) // response_n
                        shape = (shape[0] * shape[1], p, response_n)
                    else:
                        shape = (shape[0] * shape[1], shape[2])
                beta_x_list.append(values.reshape(shape))

            # 'beta_x' is of shape:
            # * (chain_n * draw_n, p) for univariate
            # * (chain_n * draw_n, p, response_n) for multivariate models
            beta_x = np.hstack(beta_x_list)

            # This dot product works both for 2d and 3d 'beta_x'.
            contribution = np.dot(X, beta_x.T).T

            # 'response_n' is the dimensionality of the space where the response lives
            # *  Univariate models: (chain_n, draw_n, obs_n)
            if len(contribution.shape) == 2:
                shape = (chain_n, draw_n) + (contribution.shape[-1],)
            # Multivariate models: (chain_n, draw_n, response_n, obs_n)
            else:
                shape = (chain_n, draw_n) + contribution.shape[1:]

            contribution = contribution.reshape(shape)
            linear_predictor += contribution

        # Contribution due to group-specific terms. Same comments than for beta_x apply here.
        if Z is not None:
            beta_z_list = []
            term_names = list(self.group_specific_terms)

            for name in term_names:
                values = posterior[name].values
                shape = values.shape
                # Since this is group-specific term, shape < 3 does not exists.
                # 1-dimensional expr (the great majority: a single slope or intercept)
                if len(shape) == 3:
                    shape = (shape[0] * shape[1], shape[2])
                # 2-dimensional predictors (e.g. spline basis and multivariate models)
                else:
                    if isinstance(self.family, multivariate.Categorical):
                        response_n = len(self.response.levels) - 1
                        p = np.prod(shape[2:]) // response_n
                        shape = (shape[0] * shape[1], p, response_n)
                    # Group specific effect with categorical expr
                    else:
<<<<<<< HEAD
                        shape = (shape[0] * shape[1], shape[2] * shape[3])

=======
                        # NOTE: This was (shape[0] * shape[1], shape[2])
                        shape = (shape[0] * shape[1], functools.reduce(operator.mul, shape[2:]))
>>>>>>> 64aa2762
                beta_z_list.append(values.reshape(shape))

            # 'beta_z' is of shape:
            # * (chain_n * draw_n, p) for univariate
            # * (chain_n * draw_n, p, response_n) for multivariate models
            beta_z = np.hstack(beta_z_list)
            contribution = np.dot(Z, beta_z.T).T

            if len(contribution.shape) == 2:
                shape = (chain_n, draw_n) + (contribution.shape[-1],)
            else:
                shape = (chain_n, draw_n) + contribution.shape[1:]

            contribution = contribution.reshape(shape)
            linear_predictor += contribution

        # 'linear_predictor' is of shape
        # * (chain_n, draw_n, obs_n) for univariate models
        # * (chain_n, draw_n, response_n, obs_n) for multivariate models

        if kind == "mean":
            idata.posterior = self.family.predict(self, posterior, linear_predictor)
        else:
            pps_kwargs = {
                "model": self,
                "posterior": posterior,
                "linear_predictor": linear_predictor,
                "draws": draws,
                "draw_n": draw_n,
            }

            if not in_sample and isinstance(self.family, univariate.Binomial):
                pps_kwargs["trials"] = self._design.response._evaluate_new_data(data)

            pps = self.family.posterior_predictive(**pps_kwargs)

            if "posterior_predictive" in idata:
                del idata.posterior_predictive
            idata.add_groups({"posterior_predictive": {self.response.name: pps}})
            getattr(idata, "posterior_predictive").attrs["modeling_interface"] = "bambi"
            getattr(idata, "posterior_predictive").attrs["modeling_interface_version"] = __version__

        if inplace:
            return None
        else:
            return idata

    def graph(self, formatting="plain", name=None, figsize=None, dpi=300, fmt="png"):
        """
        Produce a graphviz Digraph from a built Bambi model.

        Requires graphviz, which may be installed most easily with
            ``conda install -c conda-forge python-graphviz``

        Alternatively, you may install the ``graphviz`` binaries yourself, and then
        ``pip install graphviz`` to get the python bindings.
        See http://graphviz.readthedocs.io/en/stable/manual.html for more information.

        Parameters
        ----------
        formatting : str
            One of ``"plain"`` or ``"plain_with_params"``. Defaults to ``"plain"``.
        name : str
            Name of the figure to save. Defaults to ``None``, no figure is saved.
        figsize : tuple
            Maximum width and height of figure in inches. Defaults to ``None``, the figure size is
            set automatically. If defined and the drawing is larger than the given size, the drawing
            is uniformly scaled down so that it fits within the given size.  Only works if ``name``
            is not ``None``.
        dpi : int
            Point per inch of the figure to save.
            Defaults to 300. Only works if ``name`` is not ``None``.
        fmt : str
            Format of the figure to save.
            Defaults to ``"png"``. Only works if ``name`` is not ``None``.

        Example
        --------
        >>> model = Model("y ~ x + (1|z)")
        >>> model.build()
        >>> model.graph()

        >>> model = Model("y ~ x + (1|z)")
        >>> model.fit()
        >>> model.graph()

        """
        if self.backend is None:
            raise ValueError(
                "The model is empty. "
                "Are you forgetting to first call .build() or .fit() on the Bambi model?"
            )

        graphviz = pm.model_to_graphviz(model=self.backend.model, formatting=formatting)

        width, height = (None, None) if figsize is None else figsize

        if name is not None:
            graphviz_ = graphviz.copy()
            graphviz_.graph_attr.update(size=f"{width},{height}!")
            graphviz_.graph_attr.update(dpi=str(dpi))
            graphviz_.render(filename=name, format=fmt, cleanup=True)

        return graphviz

    def _get_group_specific_groups(self):
        groups = {}
        for term_name in self.group_specific_terms:
            factor = term_name.split("|")[1]
            if factor not in groups:
                groups[factor] = [term_name]
            else:
                groups[factor].append(term_name)
        return groups

    def __str__(self):
        priors = ""
        priors_common = [f"    {t.name} ~ {t.prior}" for t in self.common_terms.values()]
        priors_group = [f"    {t.name} ~ {t.prior}" for t in self.group_specific_terms.values()]

        # Prior for the correlation matrix in group-specific terms
        priors_cor = [f"    {k} ~ LKJCorr({v})" for k, v in self.priors_cor.items()]

        # Priors for auxiliary parameters, e.g., standard deviation in normal linear model
        priors_aux = [f"    {k} ~ {v}" for k, v in self.family.likelihood.priors.items()]

        if self.intercept_term:
            t = self.intercept_term
            priors_common = [f"    {t.name} ~ {t.prior}"] + priors_common
        if priors_common:
            priors += "\n".join(["  Common-level effects", *priors_common])
        if priors_group:
            priors += "\n\n" + "\n".join(["  Group-level effects", *priors_group])
        if priors_cor:
            priors += "\n\n" + "\n".join(["  Group-level correlation", *priors_cor])
        if priors_aux:
            priors += "\n\n" + "\n".join(["  Auxiliary parameters", *priors_aux])

        str_list = [
            f"Formula: {self.formula}",
            f"Family name: {self.family.name.capitalize()}",
            f"Link: {self.family.link.name}",
            f"Observations: {self.response.data.shape[0]}",
            "Priors:",
            priors,
        ]
        if self.backend and self.backend.fit:
            extra_foot = (
                "------\n"
                "* To see a plot of the priors call the .plot_priors() method.\n"
                "* To see a summary or plot of the posterior pass the object returned "
                "by .fit() to az.summary() or az.plot_trace()\n"
            )
            str_list += [extra_foot]

        return "\n".join(str_list)

    def __repr__(self):
        return self.__str__()

    @property
    def term_names(self):
        """Return names of all terms in order of addition to model."""
        return list(self.terms)

    @property
    def common_terms(self):
        """Return dict of all and only common effects in model."""
        return {
            k: v for (k, v) in self.terms.items() if not v.group_specific and v.kind != "intercept"
        }

    @property
    def group_specific_terms(self):
        """Return dict of all and only group specific effects in model."""
        return {k: v for (k, v) in self.terms.items() if v.group_specific}

    @property
    def intercept_term(self):
        """Return the intercept term"""
        term = [v for v in self.terms.values() if not v.group_specific and v.kind == "intercept"]
        if term:
            return term[0]
        else:
            return None


def prepare_prior(prior, kind, auto_scale):
    """Helper function to correctly set default priors, auto scaling, etc.

    Parameters
    ----------
    prior : Prior, float, or None.
    kind : string
        Accepted values are: ``"intercept"``, ``"common"``, or ``"group_specific"``.
    """
    if prior is None and not auto_scale:
        prior = get_default_prior(kind + "_flat")
    if isinstance(prior, Prior):
        prior.auto_scale = False
    else:
        scale = prior
        prior = get_default_prior(kind)
        prior.scale = scale
    return prior<|MERGE_RESOLUTION|>--- conflicted
+++ resolved
@@ -882,13 +882,8 @@
                         shape = (shape[0] * shape[1], p, response_n)
                     # Group specific effect with categorical expr
                     else:
-<<<<<<< HEAD
                         shape = (shape[0] * shape[1], shape[2] * shape[3])
 
-=======
-                        # NOTE: This was (shape[0] * shape[1], shape[2])
-                        shape = (shape[0] * shape[1], functools.reduce(operator.mul, shape[2:]))
->>>>>>> 64aa2762
                 beta_z_list.append(values.reshape(shape))
 
             # 'beta_z' is of shape:
