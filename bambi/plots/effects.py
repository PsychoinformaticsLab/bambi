from dataclasses import dataclass, field
import itertools
from typing import Dict, Union

import arviz as az
import numpy as np
import pandas as pd
from pandas.api.types import is_categorical_dtype, is_string_dtype
import xarray as xr
from pandas.api.types import is_categorical_dtype, is_string_dtype

from bambi.models import Model
from bambi.plots.create_data import create_cap_data, create_differences_data
from bambi.plots.utils import (
    average_over,
    ConditionalInfo,
    identity,
    VariableInfo,
)
from bambi.utils import get_aliased_name, listify


SUPPORTED_SLOPES = ("dydx", "eyex")
SUPPORTED_COMPARISONS = {
    "diff": lambda x, y: x - y,
    "ratio": lambda x, y: x / y,
}


@dataclass
class ResponseInfo:
    """Stores metadata about the response variable for indexing data in az.InferenceData,
    computing uncertainty intervals, and creating the summary dataframe in
    'PredictiveDifferences'.

    Parameters
    ----------
    model : Model
        The fitted bambi Model object.
    target : str
        The target of the response variable such as 'mean' or 'sigma'. Defaults to
        'mean'.
    lower_bound : float
        The percentile of the lower bound of the uncertainty interval. Defaults to 0.03.
    upper_bound : float
        The percentile of the upper bound of the uncertainty interval. Defaults to 0.97.
    """

    name: str
    target: Union[str, None] = None
    lower_bound: float = 0.03
    upper_bound: float = 0.97
    name_target: str = field(init=False)
    name_obs: str = field(init=False)
    lower_bound_name: str = field(init=False)
    upper_bound_name: str = field(init=False)

    def __post_init__(self):
        """
        Assigns commonly used f-strings for indexing and column names as attributes
        in building the summary dataframe in 'PredictiveDifferences'.
        """
        if self.target is None:
            self.name_target = self.name
        else:
            self.name_target = f"{self.name}_{self.target}"

        self.name_obs = f"{self.name}_obs"
        self.lower_bound_name = f"lower_{self.lower_bound * 100}%"
        self.upper_bound_name = f"upper_{self.upper_bound * 100}%"


@dataclass
class Estimate:
<<<<<<< HEAD
=======
    """Stores the mean and bounds (uncertainty interval) of 'comparisons' and
    'effects' estimates. Used in 'PredictiveDifferences' to store typed data
    for the summary dataframe.

    Parameters
    ----------
    mean : Dict[str, xr.DataArray]
        The mean of the posterior distribution (chains and draws).
    bounds : Dict[str, xr.Dataset]
        The uncertainty interval of the posterior distribution (chains and draws).
    use_hdi : bool
        Whether to use the highest density interval (HDI) (True) or quantiles (False).
    """

>>>>>>> 457eee38
    mean: Dict[str, xr.DataArray]
    bounds: Dict[str, xr.Dataset]
    use_hdi: bool
    bounds_list: list = field(init=False)
    lower: xr.DataArray = field(init=False)
    higher: xr.DataArray = field(init=False)

    def __post_init__(self):
        """
        Parses the mean and bounds dictionaries into arrays for inserting
        the 'mean', 'lower', and 'upper' columns into the summary dataframe.
        """
        self.bounds_list = [self.bounds[key] for key in self.bounds]
        self.mean = np.array(list(self.mean.values())).flatten()

        if self.use_hdi:
            data_var = list(self.bounds_list[0].data_vars)[0]
            self.lower = np.array(
                [self.bounds[key][data_var].sel(hdi="lower") for key in self.bounds]
            ).flatten()
            self.higher = np.array(
                [self.bounds[key][data_var].sel(hdi="higher") for key in self.bounds]
            ).flatten()
        else:
            lower = self.bounds_list[0].coords["quantile"].values[0]
            higher = self.bounds_list[0].coords["quantile"].values[1]
            self.lower = np.array(
                [self.bounds[key].sel(quantile=lower) for key in self.bounds]
            ).flatten()
            self.higher = np.array(
                [self.bounds[key].sel(quantile=higher) for key in self.bounds]
            ).flatten()


<<<<<<< HEAD
SUPPORTED_SLOPES = ("dydx", "eyex")
SUPPORTED_COMPARISONS = {
    "diff": lambda x, y: x - y,
    "ratio": lambda x, y: x / y,
}


=======
>>>>>>> 457eee38
# pylint: disable=consider-iterating-dictionary
# pylint: disable=too-many-instance-attributes
@dataclass
class PredictiveDifferences:
<<<<<<< HEAD
=======
    """Computes predictive differences and their uncertainty intervals for
    'comparisons' and 'slopes' effects and returns a summary dataframe of the
    results.

    Parameters
    ----------
    model : Model
        Bambi model object.
    preds_data : pd.DataFrame
        Dataframe used to generate predictions.
    variable : VariableInfo
        Variable of interest with its name and values.
    conditional : ConditionalInfo
        Conditional covariates with their names and values (if any).
    response : ResponseInfo
        Response variable with its name and target.
    use_hdi : bool
        Whether to use the highest density interval (HDI) (True) or quantiles (False).
    kind : str
        Type of effect to compute. Either 'comparisons' or 'slopes'.

    Returns
    -------
    summary_df : pd.DataFrame
        Dataframe with the data used to generate predictions, the effect kind
        and type, variable of interest name and value, and the mean and uncertainty
        intervals of the predictive difference estimate.
    """

>>>>>>> 457eee38
    model: Model
    preds_data: pd.DataFrame
    variable: VariableInfo
    conditional: ConditionalInfo
    response: ResponseInfo
    use_hdi: bool
    kind: str
    estimate_name: str = field(init=False)
    estimate: Estimate = field(init=False)
    summary_df: pd.DataFrame = field(init=False)
    contrast_values: list = field(init=False)

<<<<<<< HEAD
    def set_variable_values(self, draws):
=======
    def set_variable_values(self, draws: dict) -> np.ndarray:
>>>>>>> 457eee38
        """
        Obtain pairwise combinations of the 'draws' keys. The dictionary keys
        represent the variable of interest's values. If 'comparisons', then
        the keys are the contrast values. If 'slopes', then the keys are the
        values of the variable of interest and the values of the variable of
        interest plus 'eps'.
        """

        # obtain pairwise combinations of the variable of interest's values (keys)
        keys = np.array(list(draws.keys()))
        pairwise_variables = list(itertools.combinations(keys, 2))

        # if 'slopes' and user passed their own values, then need to index the
        # original data, and the original data plus 'eps'
        if self.kind == "slopes" and self.variable.user_passed:
            original_data, original_data_plus_eps = (
                keys[: self.variable.passed_values.size],
                keys[self.variable.passed_values.size :],
            )
            pairwise_variables = np.dstack((original_data, original_data_plus_eps))[0]
            self.variable.values = self.variable.values.reshape(2, self.variable.passed_values.size)

        return pairwise_variables

<<<<<<< HEAD
    def get_slope_estimate(self, predictive_difference, pair, draws, slope, eps, wrt_x):
        """
        Computes the slope estimate for 'dydx', 'dyex', 'eyex', 'eydx'.
        """

=======
    def get_slope_estimate(
        self,
        predictive_difference: xr.DataArray,
        pair: tuple,
        draws: dict,
        slope: str,
        eps: float,
        wrt_x: xr.DataArray,
    ) -> xr.DataArray:
        """
        Computes the slope estimate for 'dydx', 'dyex', 'eyex', 'eydx'.
        """
>>>>>>> 457eee38
        predictive_difference = (predictive_difference / eps).rename(self.response.name_target)

        if slope in ("eyex", "dyex"):
            wrt_x = xr.DataArray(
                wrt_x[pair[1]],
                coords={self.response.name_obs: np.arange(0, len(wrt_x[pair[1]]))},
                dims=[self.response.name_obs],
            )

        if slope in ("eyex", "eydx"):
            y_hat = draws[pair[1]]

        if slope == "eyex":
            predictive_difference = predictive_difference * (wrt_x / y_hat)
        elif slope == "eydx":
            predictive_difference = predictive_difference * (1 / y_hat)
        elif slope == "dyex":
            predictive_difference = predictive_difference * wrt_x

        return predictive_difference

    def get_estimate(
        self,
        idata: az.InferenceData,
        response_transforms: dict,
        comparison_type: str = "diff",
        slope: str = "dydx",
        eps: Union[float, None] = None,
        prob: float = 0.94,
    ):
<<<<<<< HEAD
        """
        Obtain the effect ('comparisons' or 'slopes') estimate and uncertainty
=======
        """Obtain the effect ('comparisons' or 'slopes') estimate and uncertainty
>>>>>>> 457eee38
        interval using the posterior samples. First, the posterior samples are
        subsetted by the variable of interest's values. Then, the effect is
        computed for each pairwise combination of the variable of interest's
        values.
<<<<<<< HEAD
=======

        Parameters
        ----------
        idata : az.InferenceData
            InferenceData object containing the posterior samples for the model.
        response_transforms : dict
            Dictionary with the response variable name as key and the
            transformation function as value.
        comparison_type : str
            Type of comparison to compute. Either 'diff' or 'ratio'. Defaults
            to 'diff'.
        slope : str
            Type of slope to compute. Either 'dydx', 'dyex', 'eyex', 'eydx'.
            Defaults to 'dydx'.
        eps : float
            Value to add to the variable of interest's values to compute the
            slope. Defaults to None.
        prob : float
            Probability for the uncertainty interval. Defaults to 0.94.

        Returns
        -------
        estimate : Estimate
            Estimate object with the effect estimate mean  and uncertainty
            interval.
>>>>>>> 457eee38
        """
        assert self.kind in ("slopes", "comparisons")
        assert comparison_type in SUPPORTED_COMPARISONS.keys()

        function = SUPPORTED_COMPARISONS[comparison_type]

        if self.kind == "slopes":
            self.estimate_name = slope
        else:
            self.estimate_name = comparison_type

        if self.variable.values.ndim == 1:
            self.variable.values = np.array(self.variable.values).reshape(-1, 1)

        draws = {}
        variable_data = {}
        for idx, _ in enumerate(self.variable.values):
            mask = np.array(self.preds_data[self.variable.name].isin(self.variable.values[idx]))
            select_draw = response_transforms(
                idata.posterior[self.response.name_target].sel({self.response.name_obs: mask})
            )
            select_draw = select_draw.assign_coords(
                {self.response.name_obs: np.arange(len(select_draw.coords[self.response.name_obs]))}
            )
            draws[f"mask_{idx}"] = select_draw

            if slope in ("eyex", "dyex"):
                variable_data[f"mask_{idx}"] = self.preds_data[
                    self.preds_data[self.variable.name].isin(self.variable.values[idx])
                ][self.variable.name]

        pairwise_variables = self.set_variable_values(draws)

        difference_mean = {}
        difference_bounds = {}
        for idx, pair in enumerate(pairwise_variables):
            # comparisons effects
            predictive_difference = function(draws[pair[1]], draws[pair[0]])
            # slope effects
            if self.kind == "slopes":
                predictive_difference = self.get_slope_estimate(
                    predictive_difference, pair, draws, slope, eps, variable_data
                )

            difference_mean[f"estimate_{idx}"] = predictive_difference.mean(("chain", "draw"))

            if self.use_hdi:
                difference_bounds[f"estimate_{idx}"] = az.hdi(predictive_difference, prob)
            else:
                difference_bounds[f"estimate_{idx}"] = predictive_difference.quantile(
                    q=(self.response.lower_bound, self.response.upper_bound), dim=("chain", "draw")
                )

        self.estimate = Estimate(difference_mean, difference_bounds, self.use_hdi)

        return self

    def get_summary_df(self) -> pd.DataFrame:
        """
        Builds the summary dataframe for 'comparisons' and 'slopes' effects. If
        the number of values passed for the variable of interest is less then 2
        for 'comparisons' and 'slopes', then a subset of the 'preds' data is used
        to build the summary. If the effect kind is 'comparisons' and more than
        2 values are being compared, then the entire 'preds' data is used. If the
        effect kind is 'slopes' and more than 2 values are being compared, then
        only a subset of the 'preds' data is used to build the summary.
        """
        if len(self.variable.values) > 2 and self.kind == "comparisons":
            summary_df = self.preds_data.drop(columns=self.variable.name).drop_duplicates()
            covariates_cols = summary_df.columns
            contrast_values = list(itertools.combinations(self.variable.values.flatten(), 2))
            covariate_vals = np.tile(summary_df.T, len(contrast_values))
            summary_df = pd.DataFrame(data=covariate_vals.T, columns=covariates_cols)
            contrast_values = np.repeat(
                contrast_values, summary_df.shape[0] // len(contrast_values), axis=0
            )
            contrast_values = [tuple(elem) for elem in contrast_values]
        else:
            wrt = {}
            for idx, _ in enumerate(self.variable.values):
                mask = np.array(self.preds_data[self.variable.name].isin(self.variable.values[idx]))
                wrt[f"draw_mask_{idx}"] = self.preds_data[mask][self.variable.name].reset_index(
                    drop=True
                )
                # only need to get "a" dataframe since remaining N dataframes are identical
                if idx == 0:
                    summary_df = (
                        self.preds_data[mask]
                        .drop(columns=self.variable.name)
                        .reset_index(drop=True)
                    )
            contrast_values = pd.concat(wrt.values(), axis=1).apply(tuple, axis=1)

        summary_df.insert(0, "term", self.variable.name)
        summary_df.insert(1, "estimate_type", self.estimate_name)
        summary_df.insert(2, "value", contrast_values)
        summary_df.insert(len(summary_df.columns), "estimate", self.estimate.mean)
        summary_df.insert(
            len(summary_df.columns), self.response.lower_bound_name, self.estimate.lower
        )
        summary_df.insert(
            len(summary_df.columns), self.response.upper_bound_name, self.estimate.higher
        )

        self.summary_df = summary_df
        self.contrast_values = contrast_values

        return self.summary_df

    def average_by(self, variable: Union[bool, str]) -> pd.DataFrame:
<<<<<<< HEAD
        """
        Uses the original 'summary_df' to perform a marginal (if 'variable=True')
        or group by average if covariate(s) are passed.
=======
        """Uses the original 'summary_df' to perform a marginal (if 'variable=True')
        or group by average if covariate(s) are passed.

        Parameters
        ----------
        variable : Union[bool, str]
            If 'True', then average over all covariates. If a string
            is passed, then a group by average is performed.

        Returns
        -------
        pd.DataFrame
            A dataframe containing the marginal or group by average.
>>>>>>> 457eee38
        """
        if variable is True:
            contrast_df_avg = average_over(self.summary_df, None)
            contrast_df_avg.insert(0, "term", self.variable.name)
            contrast_df_avg.insert(1, "estimate_type", self.estimate_name)
            if self.kind != "slopes" and len(self.variable.values) < 3:
                contrast_df_avg.insert(2, "value", self.contrast_values)
        else:
            contrast_df_avg = average_over(self.summary_df, variable)
            contrast_df_avg.insert(0, "term", self.variable.name)
            contrast_df_avg.insert(1, "estimate_type", self.estimate_name)
            if self.kind != "slopes" and len(self.variable.values) < 3:
                contrast_df_avg.insert(2, "value", self.contrast_values)

        return contrast_df_avg.reset_index(drop=True)


def predictions(
    model: Model,
    idata: az.InferenceData,
    covariates: Union[str, dict, list],
    target: str = "mean",
    pps: bool = False,
    use_hdi: bool = True,
    prob=None,
    transforms=None,
) -> pd.DataFrame:
    """Compute Conditional Adjusted Predictions

    Parameters
    ----------
    model : bambi.Model
        The model for which we want to plot the predictions.
    idata : arviz.InferenceData
        The InferenceData object that contains the samples from the posterior distribution of
        the model.
    covariates : list or dict
        A sequence of between one and three names of variables or a dict of length between one
        and three.
        If a sequence, the first variable is taken as the main variable and is mapped to the
        horizontal axis. If present, the second name is a coloring/grouping variable,
        and the third is mapped to different plot panels.
        If a dictionary, keys must be taken from ("main", "group", "panel") and the values
        are the names of the variables.
    target : str
        Which model parameter to plot. Defaults to 'mean'. Passing a parameter into target only
        works when pps is False as the target may not be available in the posterior predictive
        distribution.
    pps: bool, optional
        Whether to plot the posterior predictive samples. Defaults to ``False``.
    use_hdi : bool, optional
        Whether to compute the highest density interval (defaults to True) or the quantiles.
    prob : float, optional
        The probability for the credibility intervals. Must be between 0 and 1. Defaults to 0.94.
        Changing the global variable ``az.rcParam["stats.hdi_prob"]`` affects this default.
    transforms : dict, optional
        Transformations that are applied to each of the variables being plotted. The keys are the
        name of the variables, and the values are functions to be applied. Defaults to ``None``.

    Returns
    -------
    cap_data : pandas.DataFrame
        A DataFrame with the ``create_cap_data`` and model predictions.

    Raises
    ------
    ValueError
        If ``pps`` is ``True`` and ``target`` is not ``"mean"``.
        If passed ``covariates`` is not in correct key, value format.
        If length of ``covariates`` is not between 1 and 3.
    """
    if pps and target != "mean":
        raise ValueError("When passing 'pps=True', target must be 'mean'")

    covariate_kinds = ("main", "group", "panel")
    if not isinstance(covariates, dict):
        covariates = listify(covariates)
        covariates = dict(zip(covariate_kinds, covariates))
    else:
        assert covariate_kinds[0] in covariates
        assert set(covariates).issubset(set(covariate_kinds))

    assert 1 <= len(covariates) <= 3

    if transforms is None:
        transforms = {}

    if prob is None:
        prob = az.rcParams["stats.hdi_prob"]

    if not 0 < prob < 1:
        raise ValueError(f"'prob' must be greater than 0 and smaller than 1. It is {prob}.")

    cap_data = create_cap_data(model, covariates)

    if target != "mean":
        component = model.components[target]
        if component.alias:
            # use only the aliased name (without appended target)
            response_name = get_aliased_name(component)
            target = None
        else:
            # use the default response "y" and append target
            response_name = get_aliased_name(model.response_component.response_term)
    else:
        response_name = get_aliased_name(model.response_component.response_term)

    response = ResponseInfo(response_name, target)
    response_transform = transforms.get(response_name, identity)

    if pps:
        idata = model.predict(idata, data=cap_data, inplace=False, kind="pps")
        y_hat = response_transform(idata.posterior_predictive[response.name])
        y_hat_mean = y_hat.mean(("chain", "draw"))
    else:
        idata = model.predict(idata, data=cap_data, inplace=False)
        y_hat = response_transform(idata.posterior[response.name_target])
        y_hat_mean = y_hat.mean(("chain", "draw"))

    if use_hdi and pps:
        y_hat_bounds = az.hdi(y_hat, prob)[response.name].T
    elif use_hdi:
        y_hat_bounds = az.hdi(y_hat, prob)[response.name_target].T
    else:
        lower_bound = round((1 - prob) / 2, 4)
        upper_bound = 1 - lower_bound
        y_hat_bounds = y_hat.quantile(q=(lower_bound, upper_bound), dim=("chain", "draw"))

    lower_bound = round((1 - prob) / 2, 4)
    upper_bound = 1 - lower_bound
    response.lower_bound, response.upper_bound = lower_bound, upper_bound

    cap_data["estimate"] = y_hat_mean
    cap_data[response.lower_bound_name] = y_hat_bounds[0]
    cap_data[response.upper_bound_name] = y_hat_bounds[1]

    return cap_data


def comparisons(
    model: Model,
    idata: az.InferenceData,
    contrast: Union[str, dict],
    conditional: Union[str, dict, list, None] = None,
    average_by: Union[str, list, bool, None] = None,
    comparison_type: str = "diff",
    use_hdi: bool = True,
    prob: Union[float, None] = None,
    transforms: Union[dict, None] = None,
) -> pd.DataFrame:
    """Compute Conditional Adjusted Comparisons

    Parameters
    ----------
    model : bambi.Model
        The model for which we want to plot the predictions.
    idata : arviz.InferenceData
        The InferenceData object that contains the samples from the posterior distribution of
        the model.
    contrast : str, dict
        The predictor name whose contrast we would like to compare.
    conditional : str, dict, list
        The covariates we would like to condition on.
    average_by: str, list, bool, optional
        The covariates we would like to average by. The passed covariate(s) will marginalize
        over the other covariates in the model. If True, it averages over all covariates
        in the model to obtain the average estimate. Defaults to ``None``.
    comparison_type : str, optional
        The type of comparison to plot. Defaults to 'diff'.
    use_hdi : bool, optional
        Whether to compute the highest density interval (defaults to True) or the quantiles.
    prob : float, optional
        The probability for the credibility intervals. Must be between 0 and 1. Defaults to 0.94.
        Changing the global variable ``az.rcParam["stats.hdi_prob"]`` affects this default.
    transforms : dict, optional
        Transformations that are applied to each of the variables being plotted. The keys are the
        name of the variables, and the values are functions to be applied. Defaults to ``None``.

    Returns
    -------
    pandas.DataFrame
        A dataframe with the comparison values, highest density interval, contrast name,
        contrast value, and conditional values.

    Raises
    ------
    ValueError
        If `wrt` is a dict and length of ``contrast`` is greater than 1.
        If `wrt` is a dict and length of ``contrast`` is greater than 2 and
        ``conditional`` is ``None``.
        If ``conditional`` is None and ``contrast`` is categorical with > 2 values.
        If ``comparison_type`` is not 'diff' or 'ratio'.
        If ``prob`` is not > 0 and < 1.
    """

    contrast_name = contrast
    if isinstance(contrast, dict):
        if len(contrast) > 1:
            raise ValueError(
                f"Only one predictor can be passed to 'contrast'. {len(contrast)} were passed."
            )
        contrast_name, contrast_values = next(iter(contrast.items()))
        if len(contrast_values) > 2 and conditional is None:
            raise ValueError(
                "'conditional' must be specified when 'contrast' has more than 2 values."
                f"{contrast_name} was passed {len(contrast_values)} values."
            )

    if conditional is None:
        if is_categorical_dtype(model.data[contrast_name]) or is_string_dtype(
            model.data[contrast_name]
        ):
            num_levels = len(model.data[contrast_name].unique())
            if num_levels > 2:
                raise ValueError(
                    f"'conditional' must be specified when 'contrast' has more than 2 values. "
                    f"{contrast_name} has {num_levels} unique values."
                )

    if comparison_type not in ("diff", "ratio"):
        raise ValueError("'comparison_type' must be 'diff' or 'ratio'")

    if prob is None:
        prob = az.rcParams["stats.hdi_prob"]
    if not 0 < prob < 1:
        raise ValueError(f"'prob' must be greater than 0 and smaller than 1. It is {prob}.")

    lower_bound = round((1 - prob) / 2, 4)
    upper_bound = 1 - lower_bound

    contrast_info = VariableInfo(model, contrast, "comparisons", eps=0.5)
    conditional_info = ConditionalInfo(model, conditional)

    if transforms is None:
        transforms = {}

    response_name = get_aliased_name(model.response_component.response_term)
    response = ResponseInfo(
        response_name, target="mean", lower_bound=lower_bound, upper_bound=upper_bound
    )
    response_transform = transforms.get(response_name, identity)

    # 'comparisons' not be limited to ("main", "group", "panel")
    comparisons_data = create_differences_data(
        conditional_info, contrast_info, conditional_info.user_passed, kind="comparisons"
    )
    idata = model.predict(idata, data=comparisons_data, inplace=False)

    predictive_difference = PredictiveDifferences(
        model,
        comparisons_data,
        contrast_info,
        conditional_info,
        response,
        use_hdi,
        kind="comparisons",
    )
    comparisons_summary = predictive_difference.get_estimate(
        idata, response_transform, comparison_type, prob=prob
    ).get_summary_df()

    if average_by:
        comparisons_summary = predictive_difference.average_by(variable=average_by)

    return comparisons_summary


def slopes(
    model: Model,
    idata: az.InferenceData,
    wrt: Union[str, dict],
    conditional: Union[str, dict, list, None] = None,
    average_by: Union[str, list, bool, None] = None,
    eps: float = 1e-4,
    slope: str = "dydx",
    use_hdi: bool = True,
<<<<<<< HEAD
    prob=None,
    transforms=None,
=======
    prob: Union[float, None] = None,
    transforms: Union[dict, None] = None,
>>>>>>> 457eee38
) -> pd.DataFrame:
    """Compute Conditional Adjusted Slopes

    Parameters
    ----------
    model : bambi.Model
        The model for which we want to plot the predictions.
    idata : arviz.InferenceData
        The InferenceData object that contains the samples from the posterior distribution of
        the model.
    wrt : str, dict
        The slope of the regression with respect to (wrt) this predictor will be computed.
    conditional : str, dict, list
        The covariates we would like to condition on.
    average_by: str, list, bool, optional
        The covariates we would like to average by. The passed covariate(s) will marginalize
        over the other covariates in the model. If True, it averages over all covariates
        in the model to obtain the average estimate. Defaults to ``None``.
    eps : float, optional
        To compute the slope, 'wrt' is evaluated at wrt +/- 'eps'. The rate of change is then
        computed as the difference between the two values divided by 'eps'. Defaults to 1e-4.
    slope: str, optional
        The type of slope to compute. Defaults to 'dydx'.
        'dydx' represents a unit increase in 'wrt' is associated with an n-unit change in
        the response.
        'eyex' represents a percentage increase in 'wrt' is associated with an n-percent
        change in the response.
        'eydx' represents a unit increase in 'wrt' is associated with an n-percent
        change in the response.
        'dyex' represents a percent change in 'wrt' is associated with a unit increase
        in the response.
    use_hdi : bool, optional
        Whether to compute the highest density interval (defaults to True) or the quantiles.
    prob : float, optional
        The probability for the credibility intervals. Must be between 0 and 1. Defaults to 0.94.
        Changing the global variable ``az.rcParam["stats.hdi_prob"]`` affects this default.
    transforms : dict, optional
        Transformations that are applied to each of the variables being plotted. The keys are the
        name of the variables, and the values are functions to be applied. Defaults to ``None``.

    Returns
    -------
    pandas.DataFrame
        A dataframe with the comparison values, highest density interval, ``wrt`` name,
        contrast value, and conditional values.
<<<<<<< HEAD

    Raises
    ------
    ValueError
        If ``conditional`` is ``None`` and values are passed to ``wrt``.
        If length of ``wrt`` is greater than 1.
        If ``slope`` is not 'dydx', 'dyex', 'eyex', or 'eydx'.
        If ``prob`` is not > 0 and < 1.
    """
    if conditional is None and isinstance(wrt, dict):
        raise ValueError("If a value is passed with 'wrt', then 'conditional' cannot be 'None'.")

    wrt_name = wrt
    if isinstance(wrt, dict):
        if len(wrt) > 1:
            raise ValueError(f"Only one predictor can be passed to 'wrt'. {len(wrt)} were passed.")
        wrt_name = list(wrt.keys())[0]

=======

    Raises
    ------
    ValueError
        If length of ``wrt`` is greater than 1.
        If ``conditional`` is ``None`` and ``wrt`` is passed more than 2 values.
        If ``conditional`` is ``None`` and default ``wrt`` has more than 2 unique values.
        If ``slope`` is not 'dydx', 'dyex', 'eyex', or 'eydx'.
        If ``prob`` is not > 0 and < 1.
    """
    wrt_name = wrt
    if isinstance(wrt, dict):
        if len(wrt) > 1:
            raise ValueError(f"Only one predictor can be passed to 'wrt'. {len(wrt)} were passed.")
        wrt_name, wrt_values = next(iter(wrt.items()))
        if not isinstance(wrt_values, (list, np.ndarray)):
            wrt_values = [wrt_values]
        if len(wrt_values) > 2 and conditional is None:
            raise ValueError(
                f"'conditional' must be specified when 'wrt' has more than 2 values. "
                f"{wrt_name} was passed {len(wrt_values)} values."
            )

    if not isinstance(wrt, dict) and conditional is None:
        if is_categorical_dtype(model.data[wrt_name]) or is_string_dtype(model.data[wrt_name]):
            num_levels = len(model.data[wrt_name].unique())
            if num_levels > 2:
                raise ValueError(
                    f"'conditional' must be specified when 'wrt' has more than 2 values. "
                    f"{wrt_name} has {num_levels} unique values."
                )

>>>>>>> 457eee38
    if slope not in ("dydx", "dyex", "eyex", "eydx"):
        raise ValueError("'slope' must be one of ('dydx', 'dyex', 'eyex', 'eydx')")

    if prob is None:
        prob = az.rcParams["stats.hdi_prob"]
    if not 0 < prob < 1:
        raise ValueError(f"'prob' must be greater than 0 and smaller than 1. It is {prob}.")

<<<<<<< HEAD
    # 'slopes' not be limited to ("main", "group", "panel")
=======
    # 'slopes' should not be limited to ("main", "group", "panel")
>>>>>>> 457eee38
    conditional_info = ConditionalInfo(model, conditional)

    grid = False
    if conditional_info.covariates:
        grid = True

    # if wrt is categorical or string dtype, call 'comparisons' to compute the
    # difference between group means as the slope
    effect_type = "slopes"
    if is_categorical_dtype(model.data[wrt_name]) or is_string_dtype(model.data[wrt_name]):
        effect_type = "comparisons"
        eps = None
    wrt_info = VariableInfo(model, wrt, effect_type, grid, eps)

    lower_bound = round((1 - prob) / 2, 4)
    upper_bound = 1 - lower_bound

    if transforms is None:
        transforms = {}

    response_name = get_aliased_name(model.response_component.response_term)
    response = ResponseInfo(response_name, "mean", lower_bound, upper_bound)
    response_transform = transforms.get(response_name, identity)

    slopes_data = create_differences_data(
        conditional_info, wrt_info, conditional_info.user_passed, effect_type
    )
    idata = model.predict(idata, data=slopes_data, inplace=False)

    predictive_difference = PredictiveDifferences(
        model, slopes_data, wrt_info, conditional_info, response, use_hdi, effect_type
    )
    slopes_summary = predictive_difference.get_estimate(
        idata, response_transform, "diff", slope, eps
    ).get_summary_df()

    if average_by:
        slopes_summary = predictive_difference.average_by(variable=average_by)

    return slopes_summary<|MERGE_RESOLUTION|>--- conflicted
+++ resolved
@@ -72,8 +72,6 @@
 
 @dataclass
 class Estimate:
-<<<<<<< HEAD
-=======
     """Stores the mean and bounds (uncertainty interval) of 'comparisons' and
     'effects' estimates. Used in 'PredictiveDifferences' to store typed data
     for the summary dataframe.
@@ -88,7 +86,6 @@
         Whether to use the highest density interval (HDI) (True) or quantiles (False).
     """
 
->>>>>>> 457eee38
     mean: Dict[str, xr.DataArray]
     bounds: Dict[str, xr.Dataset]
     use_hdi: bool
@@ -123,22 +120,10 @@
             ).flatten()
 
 
-<<<<<<< HEAD
-SUPPORTED_SLOPES = ("dydx", "eyex")
-SUPPORTED_COMPARISONS = {
-    "diff": lambda x, y: x - y,
-    "ratio": lambda x, y: x / y,
-}
-
-
-=======
->>>>>>> 457eee38
 # pylint: disable=consider-iterating-dictionary
 # pylint: disable=too-many-instance-attributes
 @dataclass
 class PredictiveDifferences:
-<<<<<<< HEAD
-=======
     """Computes predictive differences and their uncertainty intervals for
     'comparisons' and 'slopes' effects and returns a summary dataframe of the
     results.
@@ -168,7 +153,6 @@
         intervals of the predictive difference estimate.
     """
 
->>>>>>> 457eee38
     model: Model
     preds_data: pd.DataFrame
     variable: VariableInfo
@@ -181,11 +165,7 @@
     summary_df: pd.DataFrame = field(init=False)
     contrast_values: list = field(init=False)
 
-<<<<<<< HEAD
-    def set_variable_values(self, draws):
-=======
     def set_variable_values(self, draws: dict) -> np.ndarray:
->>>>>>> 457eee38
         """
         Obtain pairwise combinations of the 'draws' keys. The dictionary keys
         represent the variable of interest's values. If 'comparisons', then
@@ -210,13 +190,6 @@
 
         return pairwise_variables
 
-<<<<<<< HEAD
-    def get_slope_estimate(self, predictive_difference, pair, draws, slope, eps, wrt_x):
-        """
-        Computes the slope estimate for 'dydx', 'dyex', 'eyex', 'eydx'.
-        """
-
-=======
     def get_slope_estimate(
         self,
         predictive_difference: xr.DataArray,
@@ -229,7 +202,6 @@
         """
         Computes the slope estimate for 'dydx', 'dyex', 'eyex', 'eydx'.
         """
->>>>>>> 457eee38
         predictive_difference = (predictive_difference / eps).rename(self.response.name_target)
 
         if slope in ("eyex", "dyex"):
@@ -260,18 +232,11 @@
         eps: Union[float, None] = None,
         prob: float = 0.94,
     ):
-<<<<<<< HEAD
-        """
-        Obtain the effect ('comparisons' or 'slopes') estimate and uncertainty
-=======
         """Obtain the effect ('comparisons' or 'slopes') estimate and uncertainty
->>>>>>> 457eee38
         interval using the posterior samples. First, the posterior samples are
         subsetted by the variable of interest's values. Then, the effect is
         computed for each pairwise combination of the variable of interest's
         values.
-<<<<<<< HEAD
-=======
 
         Parameters
         ----------
@@ -297,7 +262,6 @@
         estimate : Estimate
             Estimate object with the effect estimate mean  and uncertainty
             interval.
->>>>>>> 457eee38
         """
         assert self.kind in ("slopes", "comparisons")
         assert comparison_type in SUPPORTED_COMPARISONS.keys()
@@ -408,11 +372,6 @@
         return self.summary_df
 
     def average_by(self, variable: Union[bool, str]) -> pd.DataFrame:
-<<<<<<< HEAD
-        """
-        Uses the original 'summary_df' to perform a marginal (if 'variable=True')
-        or group by average if covariate(s) are passed.
-=======
         """Uses the original 'summary_df' to perform a marginal (if 'variable=True')
         or group by average if covariate(s) are passed.
 
@@ -426,7 +385,6 @@
         -------
         pd.DataFrame
             A dataframe containing the marginal or group by average.
->>>>>>> 457eee38
         """
         if variable is True:
             contrast_df_avg = average_over(self.summary_df, None)
@@ -703,13 +661,8 @@
     eps: float = 1e-4,
     slope: str = "dydx",
     use_hdi: bool = True,
-<<<<<<< HEAD
-    prob=None,
-    transforms=None,
-=======
     prob: Union[float, None] = None,
     transforms: Union[dict, None] = None,
->>>>>>> 457eee38
 ) -> pd.DataFrame:
     """Compute Conditional Adjusted Slopes
 
@@ -755,26 +708,6 @@
     pandas.DataFrame
         A dataframe with the comparison values, highest density interval, ``wrt`` name,
         contrast value, and conditional values.
-<<<<<<< HEAD
-
-    Raises
-    ------
-    ValueError
-        If ``conditional`` is ``None`` and values are passed to ``wrt``.
-        If length of ``wrt`` is greater than 1.
-        If ``slope`` is not 'dydx', 'dyex', 'eyex', or 'eydx'.
-        If ``prob`` is not > 0 and < 1.
-    """
-    if conditional is None and isinstance(wrt, dict):
-        raise ValueError("If a value is passed with 'wrt', then 'conditional' cannot be 'None'.")
-
-    wrt_name = wrt
-    if isinstance(wrt, dict):
-        if len(wrt) > 1:
-            raise ValueError(f"Only one predictor can be passed to 'wrt'. {len(wrt)} were passed.")
-        wrt_name = list(wrt.keys())[0]
-
-=======
 
     Raises
     ------
@@ -807,7 +740,6 @@
                     f"{wrt_name} has {num_levels} unique values."
                 )
 
->>>>>>> 457eee38
     if slope not in ("dydx", "dyex", "eyex", "eydx"):
         raise ValueError("'slope' must be one of ('dydx', 'dyex', 'eyex', 'eydx')")
 
@@ -816,11 +748,7 @@
     if not 0 < prob < 1:
         raise ValueError(f"'prob' must be greater than 0 and smaller than 1. It is {prob}.")
 
-<<<<<<< HEAD
-    # 'slopes' not be limited to ("main", "group", "panel")
-=======
     # 'slopes' should not be limited to ("main", "group", "panel")
->>>>>>> 457eee38
     conditional_info = ConditionalInfo(model, conditional)
 
     grid = False
