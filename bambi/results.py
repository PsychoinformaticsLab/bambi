import pandas as pd
import numpy as np
from abc import abstractmethod, ABCMeta
import re, warnings
import pymc3 as pm
from pymc3 import diagnostics as pmd


__all__ = ['MCMCResults', 'PyMC3ADVIResults']


class ModelResults(object):

    '''
    Base class for ModelResults hierarchy.
    Args:
        model (Model): a bambi Model instance specifying the model.
    '''

    __metaclass__ = ABCMeta

    def __init__(self, model):

        self.model = model
        self.terms = list(model.terms.values())
        self.diagnostics = model._diagnostics \
            if hasattr(model, '_diagnostics') else None
        self.n_terms = len(model.terms)

    @abstractmethod
    def plot(self):
        pass

    @abstractmethod
    def summary(self):
        pass


class MCMCResults(ModelResults):
    '''
    Holds PyMC3 sampler results and provides plotting and summarization tools.
    Args:
        model (Model): a bambi Model instance specifying the model.
        trace (MultiTrace): a PyMC3 MultiTrace object returned by the sampler. 
        transformed (list): Optional list of variable names to treat as
            transformed--and hence, to exclude from the output by default.
    '''

    def __init__(self, model, trace, transformed_vars=None):

        self.trace = trace
        self.n_samples = len(trace)

        if transformed_vars is not None:
            utv = list(set(trace.varnames) - set(transformed_vars))
        else:
            utv = trace.varnames
        self.untransformed_vars = utv

        super(MCMCResults, self).__init__(model)

    def _filter_names(self, names, exclude_ranefs=True, hide_transformed=True):
        names = self.untransformed_vars \
            if hide_transformed else self.trace.varnames
        # helper function to put parameter names in same format as random_terms
        def _format(name):
            regex = re.match(r'^u_([^\|]+)\|([^_\1]+)_\1(.*_sd$)?', name)
            return name if regex is None or regex.group(3) is not None \
                else 'u_{}|{}'.format(regex.group(1), regex.group(2))
        if exclude_ranefs:
            names = [x for x in names
                if _format(x)[2:] not in list(self.model.random_terms.keys())]
        return names

    def _prettify_name(self, old_name):
        # re1 chops 'u_subj__7' into {1:'u_', 2:'subj', 3:'7'}
        re1 = re.match(r'^([bu]_)(.+[^__\d+]+)(__\d+)?$', old_name)
        # params like the residual SD will have no matches, so just return
        if re1 is None:
            return old_name
        # handle random slopes first because their format is weird.
        # re2 chops 'x|subj_x[a]' into {1:'x', 2:'subj', 3:'x', 4:'[a]'}
        re2 = re.match(r'^([^\|]+)\|([^_\1]+)(_\1)?(\[.+\])?$', re1.group(2))
        if re2 is not None:
            term = self.model.terms['{}|{}'.format(re2.group(1), re2.group(2))]
            # random slopes of factors
            if re2.group(4) is not None:
                return '{}{}|{}'.format(re2.group(3)[1:],
                    re2.group(4), term.levels[int(re1.group(3)[2:])])
            # random slopes of continuous predictors
            else:
                return '{}|{}'.format(
                    re2.group(1), term.levels[int(re1.group(3)[2:])])
        # handle SD terms
        # re3 chops 'u_x|subj_x[a]_sd' into {'x', '|subj', '_x', '[a]'}
        re3 = re.match(r'^([^\|]+)(\|[^_\1]+)?(_\1)?(\[\d+\])?_sd$',
            re1.group(2))
        if re1.group(3) is None and re3 is not None:
            if re3.group(2) is None: return '1|{}_sd'.format(re3.group(1))
            if re3.group(4) is not None: return '{}{}{}_sd'.format(
                re3.group(3)[1:], re3.group(4), re3.group(2))
            return '{}{}_sd'.format(re3.group(1), re3.group(2))
        # handle fixed effects and random intercepts
        term = self.model.terms[re1.group(2)]
        if re1.group(1)=='b_': return re1.group(2) if re1.group(3) is None \
            else term.levels[int(re1.group(3)[2:])]
        if re1.group(1)=='u_':
            return '1|{}[{}]'.format(
                re1.group(2), term.levels[int(re1.group(3)[2:])])

    def plot(self, burn_in=0, names=None, annotate=True, exclude_ranefs=False, 
        hide_transformed=True, kind='trace', **kwargs):
        '''
        Plots posterior distributions and sample traces. Basically a wrapper
        for pm.traceplot() plus some niceties, based partly on code from:
        https://pymc-devs.github.io/pymc3/notebooks/GLM-model-selection.html
        Args:
            burn_in (int): Number of initial samples to exclude before
                summary statistics are computed.
            names (list): Optional list of variable names to summarize.
            annotate (bool): If True (default), add lines marking the
                posterior means, write the posterior means next to the
                lines, and add factor level names for fixed factors with
                more than one distribution on the traceplot.
            exclude_ranefs (bool): If True, do not show trace plots for
                individual random effects. Defaults to False.
            hide_transformed (bool): If True (default), do not show trace
                plots for internally transformed variables.
            kind (str): Either 'trace' (default) or 'priors'. If 'priors',
                this just internally calls Model.plot()
        '''
        if kind == 'priors':
            return self.model.plot()

        # if no 'names' specified, filter out unwanted variables
        if names is None:
            names = self._filter_names(names, exclude_ranefs, hide_transformed)

        # compute means for all variables and factors
        if annotate:
            kwargs['lines'] = {param: self.trace[param, burn_in:].mean() \
                for param in names}
            # factors (fixed terms with shape > 1) must be handled separately
            factors = {}
            for fix in self.model.fixed_terms.values():
                if 'b_'+fix.name in names and len(fix.levels)>1:
                    # remove factor from dictionary of lines to plot
                    kwargs['lines'].pop('b_'+fix.name)
                    # add factor and its column means to dictionary of factors
                    factors.update({'b_'+fix.name:
                        {':'.join(re.findall('\[([^]]+)\]', x)):
                         self.trace['b_'+fix.name, burn_in:].mean(0)[i]
                         for i,x in enumerate(fix.levels)}})

        # make the traceplot
        ax = pm.traceplot(self.trace[burn_in:], varnames=names,
            figsize=(12,len(names)*1.5), **kwargs)

        if annotate:
            # add lines and annotation for the factors
            for f in factors.keys():
                for lev in factors[f]:
                    # draw line
                    ax[names.index(f),0].axvline(x=factors[f][lev],
                        color="r", lw=1.5)
                    # write the mean
                    ax[names.index(f),0].annotate(
                        '{:.2f}'.format(factors[f][lev]),
                        xy=(factors[f][lev],0), xycoords='data', xytext=(5,10),
                        textcoords='offset points', rotation=90, va='bottom',
                        fontsize='large', color='#AA0022')
                    # write the factor level name
                    ax[names.index(f),0].annotate(lev,
                        xy=(factors[f][lev],0), xycoords='data', xytext=(-11,5),
                        textcoords='offset points', rotation=90, va='bottom',
                        fontsize='large', color='#AA0022')
            # add lines and annotation for the rest of the variables
            for v in kwargs['lines'].keys():
                ax[names.index(v),0].annotate(
                    '{:.2f}'.format(kwargs['lines'][v]),
                    xy=(kwargs['lines'][v],0), xycoords='data', xytext=(5,10),
                    textcoords='offset points', rotation=90, va='bottom',
                    fontsize='large', color='#AA0022')

        # For binomial models with n_trials = 1 (most common use case),
        # tell user which event is being modeled
        if self.model.family.name=='binomial' and \
            np.max(self.model.y.data) < 1.01:
            event = next(i for i,x in enumerate(self.model.y.data.flatten()) \
                if x>.99)
            warnings.warn('Modeling the probability that {}==\'{}\''.format(
                self.model.y.name,
                str(self.model.data[self.model.y.name][event])))

        return ax

    def summary(self, burn_in=0, exclude_ranefs=True, names=None,
                hide_transformed=True, mc_error=False, **kwargs):
        '''
        Summarizes all parameter estimates. Basically a wrapper for
        pm.df_summary() plus some niceties.
        Args:
            burn_in (int): Number of initial samples to exclude before
                summary statistics are computed.
            exclude_ranefs (bool): If True (default), do not print
                summary statistics for individual random effects.
            names (list): Optional list of variable names to summarize.
            hide_transformed (bool): If True (default), do not print
                summary statistics for internally transformed variables.
            mc_error (bool): If True (defaults to False), include the monte
                carlo error for each parameter estimate.
        '''

        # if no 'names' specified, filter out unwanted variables
        if names is None:
            names = self._filter_names(names, exclude_ranefs, hide_transformed)

        # get the basic DataFrame
        df = pm.df_summary(self.trace[burn_in:], varnames=names, **kwargs)
        df.set_index([[self._prettify_name(x) for x in df.index]], inplace=True)

        # append diagnostic info if there are multiple chains.
        if self.trace.nchains > 1:
            # first remove unwanted variables so we don't waste time on those
            diag_trace = self.trace[burn_in:]
            for var in set(diag_trace.varnames) - set(names):
                diag_trace.varnames.remove(var)
            # append each diagnostic statistic
            for diag_fn,diag_name in zip([pmd.effective_n, pmd.gelman_rubin],
                                         ['effective_n',   'gelman_rubin']):
                # compute the diagnostic statistic
                stat = diag_fn(diag_trace)
                # rename stat indices to match df indices
                for k, v in list(stat.items()):
                    stat.pop(k)
                    # handle categorical predictors w/ >3 levels
                    if isinstance(v, np.ndarray) and len(v) > 1:
                        for i,x in enumerate(v):
                            ugly_name = '{}__{}'.format(k, i)
                            stat[self._prettify_name(ugly_name)] = x
                    # handle all other variables
                    else:
                        stat[self._prettify_name(k)] = v
                # append to df
                stat = pd.DataFrame(stat, index=[diag_name]).T
                df = df.merge(stat, how='left', left_index=True, right_index=True)
        else:
            warnings.warn('Multiple MCMC chains (i.e., njobs > 1) are required'
                          ' in order to compute convergence diagnostics.')

        # drop the mc_error column if requested
        if not mc_error:
            df = df.drop('mc_error', axis=1)

        # For binomial models with n_trials = 1 (most common use case),
        # tell user which event is being modeled
        if self.model.family.name=='binomial' and \
            np.max(self.model.y.data) < 1.01:
            event = next(i for i,x in enumerate(self.model.y.data.flatten()) \
                if x>.99)
            warnings.warn('Modeling the probability that {}==\'{}\''.format(
                self.model.y.name,
                str(self.model.data[self.model.y.name][event])))

        return df

    def get_trace(self, burn_in=0, names=None, exclude_ranefs=True,
        hide_transformed=True):
        '''
        Returns the MCMC samples in a nice, neat DataFrame.
        Args:
            burn_in (int): Number of initial samples to exclude from
                each chain before returning the trace DataFrame.
            names (list): Optional list of variable names to get samples for.
            exclude_ranefs (bool): If True (default), do not return samples
                for individual random effects.
            hide_transformed (bool): If True (default), do not return
            samples for internally transformed variables.
        '''
        # if no 'names' specified, filter out unwanted variables
        if names is None:
            names = self._filter_names(names, exclude_ranefs, hide_transformed)

        # helper function to label the trace DataFrame columns appropriately
        def _get_cols(var):
            # handle terms with a single level
            if len(self.trace[var].shape)==1 or self.trace[var].shape[1]==1:
                return [self._prettify_name(var)]
            else:
                # handle fixed terms with multiple levels
                # (slice off the 'b_' or 'u_')
                if var[2:] in self.model.fixed_terms.keys():
                    return self.model.terms[var[2:]].levels
                # handle random terms with multiple levels
                else:
                    return ['{}[{}]'.format(var[2:], x)
                            for x in self.model.terms[var[2:]].levels]

        # construct the trace DataFrame
<<<<<<< HEAD
        def _slice_helper(trace):
            sliced = trace[burn_in:]
            sliced.varnames = trace.varnames
            return sliced
        trace_df = pm.backends.base.MultiTrace([_slice_helper(trace) \
            for trace in self.trace._straces.values()])
        trace_df = pd.concat([pd.DataFrame(trace_df[x], columns=_get_cols(x))
=======
        trace_df = pd.concat([pd.DataFrame(self.trace[x, burn_in:],
                                           columns=get_cols(x))
>>>>>>> 7d00de1a
                              for x in names], axis=1)

        return trace_df


class PyMC3ADVIResults(ModelResults):
    '''
    Holds PyMC3 ADVI results and provides plotting and summarization tools.
    Args:
        model (Model): a bambi Model instance specifying the model.
        params (MultiTrace): ADVI parameters returned by PyMC3.
    '''
    def __init__(self, model, params):

        self.means = params['means']
        self.sds = params['stds']
        self.elbo_vals = params['elbo_vals']
        super(PyMC3ADVIResults, self).__init__(model)<|MERGE_RESOLUTION|>--- conflicted
+++ resolved
@@ -297,7 +297,6 @@
                             for x in self.model.terms[var[2:]].levels]
 
         # construct the trace DataFrame
-<<<<<<< HEAD
         def _slice_helper(trace):
             sliced = trace[burn_in:]
             sliced.varnames = trace.varnames
@@ -305,10 +304,7 @@
         trace_df = pm.backends.base.MultiTrace([_slice_helper(trace) \
             for trace in self.trace._straces.values()])
         trace_df = pd.concat([pd.DataFrame(trace_df[x], columns=_get_cols(x))
-=======
-        trace_df = pd.concat([pd.DataFrame(self.trace[x, burn_in:],
                                            columns=get_cols(x))
->>>>>>> 7d00de1a
                               for x in names], axis=1)
 
         return trace_df
