import numpy as np


class ResponseTerm:
    """Representation of a single response model term.

    Parameters
    ----------
    term: formulae.ResponseVector
        An object describing the response of the model,
        as returned by ``formulae.design_matrices().response``
    family : Family
        An ``Family`` object.
    """

    def __init__(self, term):
        self.name = term.name
        self.family = family
        self.data = term.design_vector
        self.constant = np.var(self.data) == 0  # NOTE: ATM we're not using this one
<<<<<<< HEAD
=======

>>>>>>> 792ad0a2
        self.categorical = term.type == "categoric"
        self.baseline = None  # Not None for non-binary categorical variables
        self.success = term.success if term.success is not None else 1  # not None for binary vars
        self.levels = None  # Not None for categorical variables
        self.binary = None  # Not None for categorical variables (either True or False)
<<<<<<< HEAD
=======

        if self.categorical:
            self.binary = term.binary
            self.levels = term.levels
            if self.binary:
                self.success = term.success
            else:
                self.baseline = term.baseline
>>>>>>> 792ad0a2

        if self.categorical:
            self.binary = term.binary
            self.levels = term.levels
            if self.binary:
                self.success = term.success
            else:
                self.baseline = term.baseline

        # We use pymc coords when the response is multi-categorical.
        # These help to give the appropriate shape to coefficients and make the resulting
        # InferenceData object much cleaner
        self.pymc_coords = {}
        if self.categorical and not self.binary:
            name = self.name + "_coord"
            self.pymc_coords[name] = term.levels[1:]

        # We use pymc coords when the response is multi-categorical.
        # These help to give the appropriate shape to coefficients and make the resulting
        # InferenceData object much cleaner
        self.pymc_coords = {}
        if self.categorical and not self.binary:
            name = self.name + "_coord"
            self.pymc_coords[name] = term.levels[1:]

    def __str__(self):
        args = [
            f"name: {self.name}",
            f"shape: {self.data.squeeze().shape}",
        ]

        if self.categorical:
            args += [f"levels: {self.levels}"]
            if self.binary:
                args += [f"success: {self.success}"]
            else:
                args += [f"baseline: {self.baseline}"]

        return f"{self.__class__.__name__}({', '.join(args)})"

    def __repr__(self):
        return self.__str__()


class Term:
    """Representation of a single (common) model term.

    Parameters
    ----------
    name : str
        Name of the term.
    term_dict: dict
        A dictionary describing the components of the term. These can be found in
        ``formulae.design_matrices().common.terms_info``
    data : ndarray
        The term values.
    prior : Prior
        A specification of the prior(s) to use. An instance of class ``priors.Prior``.
    """

    group_specific = False

    def __init__(self, name, term_dict, data, prior=None):
        self.name = name
        self.data = data
        self.prior = prior
        self.kind = term_dict["type"]
        self.levels = term_dict["full_names"]
        self.categorical = False
        self.term_dict = term_dict

        # If the term has one component, it's categorical if the component is categorical.
        # If the term has more than one component (i.e. it is an interaction), it's categorical if
        # at least one of the components is categorical.
        if self.kind == "interaction":
            if any((term["type"] == "categoric" for term in term_dict["terms"].values())):
                self.categorical = True
        else:
            self.categorical = self.kind == "categoric"

        # Flag constant terms
        if self.categorical and len(term_dict["levels"]) == 1 and (data == data[0]).all():
            raise ValueError(f"The term '{name}' has only 1 category!")

        if not self.categorical and self.kind != "intercept" and np.all(data == data[0]):
            raise ValueError(f"The term '{name}' is constant!")

        # Flag cell-means terms (i.e., full-rank coding), which receive special priors
        # To flag intercepts we use `self.kind`
        self.is_cell_means = self.categorical and (self.data.sum(1) == 1).all()

        # Obtain pymc coordinates, only for categorical components of a term.
        # A categorical component can have up to two coordinates if it is including with both
        # reduced and full rank encodings.
        self.pymc_coords = {}
        if self.categorical:
            name = self.name + "_coord"
            if self.kind == "interaction":
                self.pymc_coords[name] = term_dict["levels"]
            elif term_dict["encoding"] == "full":
                self.pymc_coords[name] = term_dict["levels"]
            else:
                self.pymc_coords[name] = term_dict["levels"][1:]

    def __str__(self):
        args = [
            f"name: {self.name}",
            f"prior: {self.prior}",
            f"kind: {self.kind}",
            f"shape: {self.data.squeeze().shape}",
            f"categorical: {self.categorical}",
        ]
        if self.categorical:
            args += [f"levels: {self.levels}"]

        return f"{self.__class__.__name__}({', '.join(args)})"

    def __repr__(self):
        return self.__str__()


class GroupSpecificTerm:
    # pylint: disable=too-many-instance-attributes
    """Representation of a single (group specific) model term.

    Parameters
    ----------
    name : str
        Name of the term.
    term: dict
        A dictionary describing the components of the term. These can be found in
        ``formulae.design_matrices().group.terms_info``
    data : (DataFrame, Series, ndarray)
        The term values.
    prior : Prior
        A specification of the prior(s) to use. An instance of class ``priors.Prior``.
    """

    group_specific = True

    def __init__(self, name, term, data, prior=None):
        self.name = name
        self.data = data
        self.prior = prior
        self.kind = term["type"]
        self.groups = term["groups"]
        self.levels = term["full_names"]
        self.grouper = term["Ji"]
        self.predictor = term["Xi"]
        self.group_index = self.invert_dummies(self.grouper)
        self.categorical = False
        self.term = term

        # Determine if the expression is categorical
        if self.kind == "interaction":
            if any((t["type"] == "categoric" for t in term["terms"].values())):
                self.categorical = True
        else:
            self.categorical = self.kind == "categoric"

        # Determine if the term represents cell-means encoding.
        self.is_cell_means = self.categorical and (self.data.sum(1) == 1).all()

        # Used in pymc3 model coords to label coordinates appropiately
        self.pymc_coords = {}
        # Group is always a coordinate added to the model.
        expr, factor = self.name.split("|")
        self.pymc_coords[factor + "_coord_group_factor"] = self.groups

        if self.categorical:
            name = expr + "_coord_group_expr"
            if self.kind == "interaction":
                self.pymc_coords[name] = term["levels"]
            elif term["encoding"] == "full":
                self.pymc_coords[name] = term["levels"]
            else:
                self.pymc_coords[name] = term["levels"][1:]

    def invert_dummies(self, dummies):
        """
        For the sake of computational efficiency (i.e., to avoid lots of large matrix
        multiplications in the backend), invert the dummy-coding process and represent full-rank
        dummies as a vector of indices into the coefficients.
        """
        vec = np.zeros(len(dummies), dtype=int)
        for i in range(1, dummies.shape[1]):
            vec[dummies[:, i] == 1] = i
        return vec

    def __str__(self):
        args = [
            f"name: {self.name}",
            f"prior: {self.prior}",
            f"groups: {self.groups}",
            f"type: {self.kind}",
            f"shape: {self.data.squeeze().shape}",
            f"categorical: {self.categorical}",
        ]
        if self.categorical:
            args += [f"levels: {self.levels}"]

        return f"{self.__class__.__name__}({', '.join(args)})"

    def __repr__(self):
        return self.__str__()<|MERGE_RESOLUTION|>--- conflicted
+++ resolved
@@ -18,17 +18,11 @@
         self.family = family
         self.data = term.design_vector
         self.constant = np.var(self.data) == 0  # NOTE: ATM we're not using this one
-<<<<<<< HEAD
-=======
-
->>>>>>> 792ad0a2
         self.categorical = term.type == "categoric"
         self.baseline = None  # Not None for non-binary categorical variables
         self.success = term.success if term.success is not None else 1  # not None for binary vars
         self.levels = None  # Not None for categorical variables
         self.binary = None  # Not None for categorical variables (either True or False)
-<<<<<<< HEAD
-=======
 
         if self.categorical:
             self.binary = term.binary
@@ -37,7 +31,6 @@
                 self.success = term.success
             else:
                 self.baseline = term.baseline
->>>>>>> 792ad0a2
 
         if self.categorical:
             self.binary = term.binary
