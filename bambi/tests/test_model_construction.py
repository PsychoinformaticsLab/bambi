from functools import reduce
from operator import add
from os.path import dirname, join

import arviz as az
import numpy as np
import pandas as pd
import pytest

from formulae import design_matrices

from bambi.models import Model
from bambi.terms import Term, GroupSpecificTerm
from bambi.priors import Prior
from bambi.utils import link_match_family


@pytest.fixture(scope="module")
def diabetes_data():
    data_dir = join(dirname(__file__), "data")
    data = pd.read_csv(join(data_dir, "diabetes.txt"), sep="\t")
    data["age_grp"] = 0
    data.loc[data["AGE"] > 40, "age_grp"] = 1
    data.loc[data["AGE"] > 60, "age_grp"] = 2
    return data


@pytest.fixture(scope="module")
def crossed_data():
    """
    Group specific effects:
    10 subjects, 12 items, 5 sites
    Subjects crossed with items, nested in sites
    Items crossed with sites

    Common effects:
    A continuous predictor, a numeric dummy, and a three-level category
    (levels a,b,c)

    Structure:
    Subjects nested in dummy (e.g., gender), crossed with threecats
    Items crossed with dummy, nested in threecats
    Sites partially crossed with dummy (4/5 see a single dummy, 1/5 sees both
    dummies)
    Sites crossed with threecats
    """
    from os.path import dirname, join

    data_dir = join(dirname(__file__), "data")
    data = pd.read_csv(join(data_dir, "crossed_random.csv"))
    return data


def test_term_init(diabetes_data):
    design = design_matrices("BMI", diabetes_data)
    term_info = design.common.terms_info["BMI"]
    term = Term("BMI", term_info, diabetes_data["BMI"])
    # Test that all defaults are properly initialized
    assert term.name == "BMI"
    assert not term.categorical
    assert not term.group_specific
    assert term.levels is not None
    assert term.data.shape == (442,)


def test_distribute_group_specific_effect_over(diabetes_data):
    # 163 unique levels of BMI in diabetes_data
    # With intercept
    model = Model("BP ~ (C(age_grp)|BMI)", diabetes_data)
    model.build()

    # Treatment encoding because of the intercept
    lvls = sorted(list(diabetes_data["age_grp"].unique()))[1:]

    assert "C(age_grp)|BMI" in model.terms
    assert "1|BMI" in model.terms
    assert model.terms["C(age_grp)|BMI"].pymc_coords["C(age_grp)_coord_group_expr"] == lvls

    # This is equal to the sub-matrix of Z that corresponds to this term.
    # 442 is the number of observations. 163 the number of groups.
    # 2 is the number of levels of the categorical variable 'C(age_grp)' after removing
    # the reference level. Then the number of columns is 326 = 163 * 2.
    assert model.terms["C(age_grp)|BMI"].data.shape == (442, 326)

    # Without intercept. Reference level is not removed.
    model = Model("BP ~ (0 + C(age_grp)|BMI)", diabetes_data)
    model.build()

    assert "C(age_grp)|BMI" in model.terms
    assert not "1|BMI" in model.terms
    assert model.terms["C(age_grp)|BMI"].data.shape == (442, 489)


def test_model_init_from_filename():
    from os.path import dirname, join

    data_dir = join(dirname(__file__), "data")
    filename = join(data_dir, "diabetes.txt")
    model = Model("BP ~ BMI", filename)
    assert isinstance(model.data, pd.DataFrame)
    assert model.data.shape == (442, 11)
    assert "BMI" in model.data.columns


def test_model_term_names_property(diabetes_data):
    model = Model("BMI ~ age_grp + BP + S1", diabetes_data)
    model.build()
    assert model.term_names == ["Intercept", "age_grp", "BP", "S1"]


def test_model_term_names_property_interaction(crossed_data):
    crossed_data["fourcats"] = sum([[x] * 10 for x in ["a", "b", "c", "d"]], list()) * 3
    model = Model("Y ~ threecats*fourcats", crossed_data)
    model.build()
    assert model.term_names == ["Intercept", "threecats", "fourcats", "threecats:fourcats"]


def test_model_terms_levels_interaction(crossed_data):
    crossed_data["fourcats"] = sum([[x] * 10 for x in ["a", "b", "c", "d"]], list()) * 3
    model = Model("Y ~ threecats*fourcats", crossed_data)
    model.build()
<<<<<<< HEAD
    assert model.terms["threecats:fourcats"].levels == [
        "threecats[b]:fourcats[b]",
        "threecats[b]:fourcats[c]",
        "threecats[b]:fourcats[d]",
        "threecats[c]:fourcats[b]",
        "threecats[c]:fourcats[c]",
        "threecats[c]:fourcats[d]",
=======
    assert model.terms["threecats:fourcats"].cleaned_levels == [
        "b:b",
        "b:c",
        "b:d",
        "c:b",
        "c:c",
        "c:d",
>>>>>>> 3da44c3f
    ]


def test_model_terms_levels():
    data = pd.DataFrame(
        {
            "y": np.random.normal(size=50),
            "x": np.random.normal(size=50),
            "z": reduce(add, [[f"Group {x}"] * 10 for x in ["1", "2", "3", "1", "2"]]),
            "time": list(range(1, 11)) * 5,
            "subject": reduce(add, [[f"Subject {x}"] * 10 for x in range(1, 6)]),
        }
    )
    model = Model("y ~ x + z + time + (time|subject)", data)
    model.build()
    assert model.terms["z"].levels == ["z[Group 2]", "z[Group 3]"]
    assert model.terms["1|subject"].groups == [f"Subject {x}" for x in range(1, 6)]
    assert model.terms["time|subject"].groups == [f"Subject {x}" for x in range(1, 6)]


def test_model_term_classes():
    data = pd.DataFrame(
        {
            "y": np.random.normal(size=50),
            "x": np.random.normal(size=50),
            "s": ["s1"] * 25 + ["s2"] * 25,
            "g": np.random.choice(["a", "b", "c"], size=50),
        }
    )

    model = Model("y ~ x*g + (x|s)", data)
    model.build()

    assert isinstance(model.terms["x"], Term)
    assert isinstance(model.terms["g"], Term)
    assert isinstance(model.terms["x:g"], Term)
    assert isinstance(model.terms["1|s"], GroupSpecificTerm)
    assert isinstance(model.terms["x|s"], GroupSpecificTerm)

    # Also check 'categorical' attribute is right
    assert model.terms["g"].categorical


def test_one_shot_formula_fit(diabetes_data):
    model = Model("S3 ~ S1 + S2", diabetes_data)
    model.fit(draws=50)
    named_vars = model.backend.model.named_vars
    targets = ["S3", "S1", "Intercept"]
    assert len(set(named_vars.keys()) & set(targets)) == 3


@pytest.mark.skip(reason="Derived term search is going to be removed.")
def test_derived_term_search(diabetes_data):
    model = Model("BMI ~ 1 + (age_grp|BP)", diabetes_data, categorical=["age_grp"])
    model.build()
    terms = model._match_derived_terms("age_grp|BP")
    names = set([t.name for t in terms])

    # Since intercept is present, it uses treatment encoding
    lvls = sorted(list(diabetes_data["age_grp"].unique()))[1:]
    assert names == set(["1|BP"] + [f"age_grp[{lvl}]|BP" for lvl in lvls])

    term = model._match_derived_terms("1|BP")[0]
    assert term.name == "1|BP"

    # All of these should find nothing
    assert model._match_derived_terms("1|ZZZ") is None
    assert model._match_derived_terms("ZZZ|BP") is None
    assert model._match_derived_terms("BP") is None
    assert model._match_derived_terms("BP") is None


def test_categorical_term():
    data = pd.DataFrame(
        {
            "y": np.random.normal(size=6),
            "x1": np.random.normal(size=6),
            "x2": [1, 1, 0, 0, 1, 1],
            "g1": ["a"] * 3 + ["b"] * 3,
            "g2": ["x", "x", "z", "z", "y", "y"],
        }
    )
    model = Model("y ~ x1 + x2 + g1 + (g1|g2) + (x2|g2)", data)
    fitted = model.fit(draws=10)
    df = az.summary(fitted)
    names = [
        "Intercept",
        "x1",
        "x2",
        "g1[b]",
        "1|g2_sigma",
        "1|g2[x]",
        "1|g2[y]",
        "1|g2[z]",
        "g1|g2_sigma[b]",
        "g1|g2[b, x]",
        "g1|g2[b, y]",
        "g1|g2[b, z]",
        "x2|g2_sigma",
        "x2|g2[x]",
        "x2|g2[y]",
        "x2|g2[z]",
        "y_sigma",
    ]
    assert list(df.index) == names


def test_omit_offsets_false():
    data = pd.DataFrame(
        {
            "y": np.random.normal(size=100),
            "x1": np.random.normal(size=100),
            "g1": ["a"] * 50 + ["b"] * 50,
        }
    )
    model = Model("y ~ x1 + (x1|g1)", data)
    fitted = model.fit(omit_offsets=False)
    offsets = [var for var in fitted.posterior.var() if var.endswith("_offset")]
    assert offsets == ["1|g1_offset", "x1|g1_offset"]


def test_omit_offsets_true():
    data = pd.DataFrame(
        {
            "y": np.random.normal(size=100),
            "x1": np.random.normal(size=100),
            "g1": ["a"] * 50 + ["b"] * 50,
        }
    )
    model = Model("y ~ x1 + (x1|g1)", data)
    fitted = model.fit(omit_offsets=True)
    offsets = [var for var in fitted.posterior.var() if var.endswith("_offset")]
    assert not offsets


def test_hyperprior_on_common_effect():
    data = pd.DataFrame(
        {
            "y": np.random.normal(size=100),
            "x1": np.random.normal(size=100),
            "g1": ["a"] * 50 + ["b"] * 50,
        }
    )
    slope = Prior("Normal", mu=0, sd=Prior("HalfCauchy", beta=2))

    priors = {"x1": slope}
    with pytest.raises(ValueError):
        Model("y ~ x1 + (x1|g1)", data, priors=priors)

    priors = {"common": slope}
    with pytest.raises(ValueError):
        Model("y ~ x1 + (x1|g1)", data, priors=priors)


def test_empty_formula_assertion():
    data = pd.DataFrame({"y": [1]})
    # ValueError when attempt to fit a model without having passed a formula
    with pytest.raises(ValueError):
        Model(data=data)


def test_sparse_fails():
    data = pd.DataFrame(
        {
            "y": np.random.normal(size=4),
            "x1": np.random.normal(size=4),
            "x2": np.random.normal(size=4),
            "x3": np.random.normal(size=4),
            "x4": np.random.normal(size=4),
        }
    )
    with pytest.raises(ValueError):
        Model("y ~ x1 + x2 + x3 + x4", data)

    data = pd.DataFrame(
        {
            "y": np.random.normal(size=4),
            "g1": ["a", "b", "c", "d"],
            "g2": ["a", "b", "c", "d"],
        }
    )
    with pytest.raises(ValueError):
        Model("y ~ g1 + g2", data)


@pytest.mark.parametrize(
    "family",
    [
        "gaussian",
        "negativebinomial",
        "bernoulli",
        "poisson",
        "gamma",
        pytest.param("wald", marks=pytest.mark.xfail),
    ],
)
def test_automatic_priors(family):
    """Test that automatic priors work correctly"""
    obs = pd.DataFrame([0], columns=["x"])
    Model("x ~ 0", obs, family=family)


def test_links():
    data = pd.DataFrame(
        {
            "g": np.random.choice([0, 1], size=100),
            "y": np.random.randint(3, 10, size=100),
            "x": np.random.randint(3, 10, size=100),
        }
    )

    gaussian = ["identity", "log", "inverse"]
    gamma = ["identity", "inverse", "log"]
    bernoulli = ["identity", "logit", "probit", "cloglog"]
    wald = ["inverse", "inverse_squared", "identity", "log"]
    negativebinomial = ["identity", "log", "cloglog"]
    poisson = ["identity", "log"]

    for link in gaussian:
        Model("y ~ x", data, family="gaussian", link=link)

    for link in gamma:
        Model("y ~ x", data, family="gamma", link=link)

    for link in bernoulli:
        Model("g ~ x", data, family="bernoulli", link=link)

    for link in wald:
        Model("y ~ x", data, family="wald", link=link)

    for link in negativebinomial:
        Model("y ~ x", data, family="negativebinomial", link=link)

    for link in poisson:
        Model("y ~ x", data, family="poisson", link=link)


def test_bad_links():
    """Passes names of links that are not suitable for the family."""
    data = pd.DataFrame(
        {
            "g": np.random.choice([0, 1], size=100),
            "y": np.random.randint(3, 10, size=100),
            "x": np.random.randint(3, 10, size=100),
        }
    )
    gaussian = ["logit", "probit", "cloglog"]
    gamma = ["logit", "probit", "cloglog"]
    bernoulli = ["inverse", "inverse_squared", "log"]
    wald = ["logit", "probit", "cloglog"]
    negativebinomial = ["logit", "probit", "inverse", "inverse_squared"]
    poisson = ["logit", "probit", "cloglog", "inverse", "inverse_squared"]

    for link in gaussian:
        with pytest.raises(ValueError):
            Model("y ~ x", data, family="gaussian", link=link)

    for link in gamma:
        with pytest.raises(ValueError):
            Model("y ~ x", data, family="gamma", link=link)

    for link in bernoulli:
        with pytest.raises(ValueError):
            Model("g ~ x", data, family="bernoulli", link=link)

    for link in wald:
        with pytest.raises(ValueError):
            Model("y ~ x", data, family="wald", link=link)

    for link in negativebinomial:
        with pytest.raises(ValueError):
            Model("y ~ x", data, family="negativebinomial", link=link)

    for link in poisson:
        with pytest.raises(ValueError):
            Model("y ~ x", data, family="poisson", link=link)


def test_link_match_family():
    accepted = {
        "gaussian": ["identity", "log", "inverse"],
        "gamma": ["identity", "inverse", "log"],
        "bernoulli": ["identity", "logit", "probit", "cloglog"],
        "wald": ["inverse", "inverse_squared", "identity", "log"],
        "negativebinomial": ["identity", "log", "cloglog"],
        "poisson": ["identity", "log"],
    }

    unaccepted = {
        "gaussian": ["logit", "probit", "cloglog"],
        "gamma": ["logit", "probit", "cloglog"],
        "bernoulli": ["inverse", "inverse_squared", "log"],
        "wald": ["logit", "probit", "cloglog"],
        "negativebinomial": ["logit", "probit", "inverse", "inverse_squared"],
        "poisson": ["logit", "probit", "cloglog", "inverse", "inverse_squared"],
    }

    custom_families = ["hi", "dear", "friend"]

    for family, links in accepted.items():
        for link in links:
            assert link_match_family(link, family)

    for family, links in unaccepted.items():
        for link in links:
            assert not link_match_family(link, family)

    for family in custom_families:
        assert link_match_family("anything", family)<|MERGE_RESOLUTION|>--- conflicted
+++ resolved
@@ -119,7 +119,7 @@
     crossed_data["fourcats"] = sum([[x] * 10 for x in ["a", "b", "c", "d"]], list()) * 3
     model = Model("Y ~ threecats*fourcats", crossed_data)
     model.build()
-<<<<<<< HEAD
+
     assert model.terms["threecats:fourcats"].levels == [
         "threecats[b]:fourcats[b]",
         "threecats[b]:fourcats[c]",
@@ -127,15 +127,6 @@
         "threecats[c]:fourcats[b]",
         "threecats[c]:fourcats[c]",
         "threecats[c]:fourcats[d]",
-=======
-    assert model.terms["threecats:fourcats"].cleaned_levels == [
-        "b:b",
-        "b:c",
-        "b:d",
-        "c:b",
-        "c:c",
-        "c:d",
->>>>>>> 3da44c3f
     ]
 
 
