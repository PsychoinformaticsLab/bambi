--- conflicted
+++ resolved
@@ -239,33 +239,38 @@
     assert not offsets
 
 
-<<<<<<< HEAD
 def test_hyperprior_on_common_effect():
-=======
-def test_set_formula_and_then_fit():
->>>>>>> 3d6c0cd6
-    data = pd.DataFrame(
-        {
-            "y": np.random.normal(size=100),
-            "x1": np.random.normal(size=100),
-            "g1": ["a"] * 50 + ["b"] * 50,
-        }
-    )
-<<<<<<< HEAD
+    data = pd.DataFrame(
+        {
+            "y": np.random.normal(size=100),
+            "x1": np.random.normal(size=100),
+            "g1": ["a"] * 50 + ["b"] * 50,
+        }
+    )
     sigma = Prior("HalfCauchy", beta=2)
     slope = Prior("Normal", mu=0, sd=sigma)
     priors = {"x1": slope}
     model = Model(data)
+    
     with pytest.raises(ValueError):
         model.fit("y ~ x1 + (x1|g1)", priors=priors)
 
     priors = {"common": slope}
     with pytest.raises(ValueError):
         model.fit("y ~ x1 + (x1|g1)", priors=priors)
-=======
+
+
+def test_set_formula_and_then_fit():
+    data = pd.DataFrame(
+        {
+            "y": np.random.normal(size=100),
+            "x1": np.random.normal(size=100),
+            "g1": ["a"] * 50 + ["b"] * 50,
+        }
+    )
     model = Model(data)
     model.fit("y ~ x1 + (x1|g1)", run=False)
-    model.fit(draws=200)
+    model.fit(draws=200)  
 
 
 def test_formula_overwrite():
@@ -302,5 +307,4 @@
         model.fit()
     # But if you then pass a formula, you can fit.
     model.fit("y ~ x1 + (x1|g1)", run=False)
-    model.fit(draws=200)
->>>>>>> 3d6c0cd6
+    model.fit(draws=200)