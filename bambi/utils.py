--- conflicted
+++ resolved
@@ -110,28 +110,6 @@
     return x[position + 1 :]
 
 
-<<<<<<< HEAD
-def get_auxiliary_parameters(family):
-    """Get names of auxiliary parameters
-
-    Obtains the difference between all the parameters and the parent parameter of a family.
-    These parameters are known as auxiliary or nuisance parameters.
-
-    Parameters
-    ----------
-    family : bambi.families.Family
-        The family.
-
-    Returns
-    -------
-    set
-        Names of auxiliary parameters in the family.
-    """
-    return set(family.likelihood.params) - {family.likelihood.parent}
-
-
-=======
->>>>>>> 7a18fb9a
 def get_aliased_name(term):
     """Get the aliased name of a model term
 
