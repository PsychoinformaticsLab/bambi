import bambi as bmb
import bayeux as bx
import numpy as np
import pandas as pd

import pytest


MCMC_METHODS = [getattr(bx.mcmc, k).name for k in bx.mcmc.__all__]
MCMC_METHODS_FILTERED = [
    i for i in MCMC_METHODS if not any(x in i for x in ("flowmc", "chees", "meads"))
]


@pytest.fixture(scope="module")
def data_n100():
    size = 100
    rng = np.random.default_rng(121195)
    data = pd.DataFrame(
        {
            "b1": rng.binomial(n=1, p=0.5, size=size),
            "n1": rng.poisson(lam=2, size=size),
            "n2": rng.poisson(lam=2, size=size),
            "y1": rng.normal(size=size),
            "y2": rng.normal(size=size),
            "y3": rng.normal(size=size),
            "cat2": rng.choice(["a", "b"], size=size),
            "cat4": rng.choice(list("MNOP"), size=size),
            "cat5": rng.choice(list("FGHIJK"), size=size),
        }
    )
    return data

<<<<<<< HEAD
=======

def test_inference_method_names_and_kwargs():
    names = bmb.inference_methods.names

    # Check PyMC inference method family
    assert "mcmc" in names["pymc"].keys()
    assert "vi" in names["pymc"].keys()

    # Check bayeu inference method family. Currently, only MCMC methods are supported
    assert "mcmc" in names["bayeux"].keys()

    # Ensure get_kwargs method raises an error if a non-supported method name is passed
    with pytest.raises(
        ValueError,
        match="Inference method 'not_a_method' not found in the list of available methods. Use `bmb.inference_methods.names` to list the available methods.",
    ):
        bmb.inference_methods.get_kwargs("not_a_method")


>>>>>>> f36f4345
def test_laplace():
    data = pd.DataFrame(np.repeat((0, 1), (30, 60)), columns=["w"])
    priors = {"Intercept": bmb.Prior("Uniform", lower=0, upper=1)}
    model = bmb.Model("w ~ 1", data=data, family="bernoulli", priors=priors, link="identity")
    results = model.fit(inference_method="laplace")
    mode_n = results.posterior["Intercept"].mean().item()
    std_n = results.posterior["Intercept"].std().item()
    mode_a = data.mean()
    std_a = data.std() / len(data) ** 0.5
    np.testing.assert_array_almost_equal((mode_n, std_n), (mode_a.item(), std_a.item()), decimal=2)


def test_vi():
    data = pd.DataFrame(np.repeat((0, 1), (30, 60)), columns=["w"])
    priors = {"Intercept": bmb.Prior("Uniform", lower=0, upper=1)}
    model = bmb.Model("w ~ 1", data=data, family="bernoulli", priors=priors, link="identity")
    results = model.fit(inference_method="vi", method="advi")
    samples = results.sample(1000).posterior["Intercept"]
    mode_n = samples.mean()
    std_n = samples.std()
    mode_a = data.mean()
    std_a = data.std() / len(data) ** 0.5
    np.testing.assert_array_almost_equal(
        (mode_n.item(), std_n.item()), (mode_a.item(), std_a.item()), decimal=2
    )


@pytest.mark.parametrize("sampler", MCMC_METHODS_FILTERED)
def test_logistic_regression_categoric_alternative_samplers(data_n100, sampler):
    model = bmb.Model("b1 ~ n1", data_n100, family="bernoulli")
    model.fit(inference_method=sampler)


@pytest.mark.parametrize("sampler", MCMC_METHODS)
def test_regression_alternative_samplers(data_n100, sampler):
    model = bmb.Model("n1 ~ n2", data_n100)
    model.fit(inference_method=sampler)<|MERGE_RESOLUTION|>--- conflicted
+++ resolved
@@ -31,8 +31,6 @@
     )
     return data
 
-<<<<<<< HEAD
-=======
 
 def test_inference_method_names_and_kwargs():
     names = bmb.inference_methods.names
@@ -52,7 +50,6 @@
         bmb.inference_methods.get_kwargs("not_a_method")
 
 
->>>>>>> f36f4345
 def test_laplace():
     data = pd.DataFrame(np.repeat((0, 1), (30, 60)), columns=["w"])
     priors = {"Intercept": bmb.Prior("Uniform", lower=0, upper=1)}
